#!/bin/bash
BUDDY_BUILD_DIR := ../../build/
LLVM_BUILD_DIR := ../../llvm/build/
BUDDY_OPT := ${BUDDY_BUILD_DIR}/bin/buddy-opt
MLIR_OPT := ${LLVM_BUILD_DIR}/bin/mlir-opt
MLIR_TRANSLATE := ${LLVM_BUILD_DIR}/bin/mlir-translate
MLIR_CPU_RUNNER := ${LLVM_BUILD_DIR}/bin/mlir-cpu-runner
LLC := ${LLVM_BUILD_DIR}/bin/llc
OPT_FLAG := -O0

ifeq ($(shell uname),Linux)
MLIR_RUNNER_UTILS := ${LLVM_BUILD_DIR}/lib/libmlir_runner_utils.so
MLIR_C_RUNNER_UTILS := ${LLVM_BUILD_DIR}/lib/libmlir_c_runner_utils.so
LIB_OMP := ${LLVM_BUILD_DIR}/lib/libomp.so
MTRIPLE := x86_64-unknown-linux-gnu
else ifeq ($(shell uname),Darwin)
MLIR_RUNNER_UTILS := ${LLVM_BUILD_DIR}/lib/libmlir_runner_utils.dylib
MLIR_C_RUNNER_UTILS := ${LLVM_BUILD_DIR}/lib/libmlir_c_runner_utils.dylib
MTRIPLE := x86_64-apple-darwin
endif

linalg-batchmatmul-f32-run:
	@${BUDDY_OPT} ./linalg-batchmatmul-f32.mlir \
		-convert-linalg-to-loops \
		-lower-affine \
		-convert-vector-to-scf \
		-convert-scf-to-cf \
		-convert-vector-to-llvm \
		-convert-math-to-llvm \
		-convert-math-to-libm \
		-convert-arith-to-llvm \
		-convert-func-to-llvm \
		-expand-strided-metadata \
		-finalize-memref-to-llvm \
		-reconcile-unrealized-casts | \
	${MLIR_CPU_RUNNER} ${OPT_FLAG} -e main -entry-point-result=void \
		-shared-libs=${MLIR_RUNNER_UTILS} -shared-libs=${MLIR_C_RUNNER_UTILS}

linalg-batchmatmul-vectorization-lower:
	@${BUDDY_OPT} ./linalg-batchmatmul-f32.mlir \
		-batchmatmul-optimize \
		-o ./log.mlir

linalg-batchmatmul-f32-vectorization-run:
	@${BUDDY_OPT} ./linalg-batchmatmul-f32.mlir \
		-batchmatmul-optimize \
		-convert-linalg-to-affine-loops \
		-lower-affine \
		-convert-vector-to-scf \
		-convert-scf-to-cf \
		-convert-vector-to-llvm \
		-convert-math-to-llvm \
		-convert-math-to-libm \
		-convert-arith-to-llvm \
		-convert-func-to-llvm \
		-expand-strided-metadata \
		-finalize-memref-to-llvm \
		-reconcile-unrealized-casts | \
	${MLIR_CPU_RUNNER} ${OPT_FLAG} -e main -entry-point-result=void \
		-shared-libs=${MLIR_RUNNER_UTILS} -shared-libs=${MLIR_C_RUNNER_UTILS}

linalg-batchmatmul-f32-omp-lower:
	@${BUDDY_OPT} ./linalg-batchmatmul-f32.mlir \
		-batchmatmul-optimize \
		-convert-linalg-to-affine-loops \
		-affine-parallelize \
		-lower-affine \
		-convert-scf-to-openmp \
		-convert-vector-to-scf \
		-expand-strided-metadata \
		-convert-vector-to-llvm \
		-memref-expand \
		-arith-expand \
		-convert-arith-to-llvm \
		-finalize-memref-to-llvm  \
		-convert-scf-to-cf \
		-convert-openmp-to-llvm \
		-convert-math-to-llvm \
		-convert-math-to-libm  \
		-convert-func-to-llvm \
		-reconcile-unrealized-casts  \
		-o log.mlir

linalg-batchmatmul-f32-omp-run:
	@${BUDDY_OPT} ./linalg-batchmatmul-f32.mlir \
		-batchmatmul-optimize \
		-convert-linalg-to-affine-loops \
		-affine-parallelize \
		-lower-affine \
		-convert-scf-to-openmp \
		-convert-vector-to-scf \
		-expand-strided-metadata \
		-convert-vector-to-llvm \
		-memref-expand \
		-arith-expand \
		-convert-arith-to-llvm \
		-finalize-memref-to-llvm  \
		-convert-scf-to-cf \
		-convert-openmp-to-llvm \
		-convert-math-to-llvm \
		-convert-math-to-libm  \
		-convert-func-to-llvm \
		-reconcile-unrealized-casts | \
	${MLIR_CPU_RUNNER} ${OPT_FLAG} -e main -entry-point-result=void \
		-shared-libs=${MLIR_RUNNER_UTILS} -shared-libs=${MLIR_C_RUNNER_UTILS} \
		-shared-libs=${LIB_OMP}

linalg-matmul-transpose-b-f32-run:
	@${BUDDY_OPT} ./linalg-transpose-matmul-b-f32.mlir\
		-matmul-transpose-b-vectorization \
		-convert-linalg-to-affine-loops \
		-lower-affine \
		-convert-vector-to-scf \
		-convert-scf-to-cf \
		-convert-vector-to-llvm \
		-convert-math-to-llvm \
		-convert-math-to-libm \
		-convert-arith-to-llvm \
		-convert-func-to-llvm \
		-expand-strided-metadata \
		-finalize-memref-to-llvm \
		-reconcile-unrealized-casts | \
	${MLIR_CPU_RUNNER} ${OPT_FLAG} -e main -entry-point-result=void \
		-shared-libs=${MLIR_RUNNER_UTILS} -shared-libs=${MLIR_C_RUNNER_UTILS}

<<<<<<< HEAD
batchmatmul-vectorization-run:
	@${BUDDY_OPT} ./batchmatmul-vectorization.mlir \
		-convert-linalg-to-loops \
=======
linalg-batchmatmul-transpose-b-f32-run:
	@${BUDDY_OPT} ./linalg-transpose-batchmatmul-b.mlir\
		-batchmatmul-transpose-b-vectorization \
		-convert-linalg-to-affine-loops \
		-lower-affine \
		-convert-vector-to-scf \
		-convert-scf-to-cf \
		-convert-vector-to-llvm \
		-convert-math-to-llvm \
		-convert-math-to-libm \
		-convert-arith-to-llvm \
		-convert-func-to-llvm \
		-expand-strided-metadata \
		-finalize-memref-to-llvm \
		-reconcile-unrealized-casts | \
	${MLIR_CPU_RUNNER} ${OPT_FLAG} -e main -entry-point-result=void \
		-shared-libs=${MLIR_RUNNER_UTILS} -shared-libs=${MLIR_C_RUNNER_UTILS}

batchmatmul-transpose-b-vec-run:
	@${BUDDY_OPT} ./transpose-batchmatmul-b-vec.mlir\
		-convert-linalg-to-affine-loops \
>>>>>>> feecc362
		-lower-affine \
		-convert-vector-to-scf \
		-convert-scf-to-cf \
		-convert-vector-to-llvm \
		-convert-math-to-llvm \
		-convert-math-to-libm \
		-convert-arith-to-llvm \
		-convert-func-to-llvm \
		-expand-strided-metadata \
		-finalize-memref-to-llvm \
		-reconcile-unrealized-casts | \
	${MLIR_CPU_RUNNER} ${OPT_FLAG} -e main -entry-point-result=void \
		-shared-libs=${MLIR_RUNNER_UTILS} -shared-libs=${MLIR_C_RUNNER_UTILS}<|MERGE_RESOLUTION|>--- conflicted
+++ resolved
@@ -123,11 +123,6 @@
 	${MLIR_CPU_RUNNER} ${OPT_FLAG} -e main -entry-point-result=void \
 		-shared-libs=${MLIR_RUNNER_UTILS} -shared-libs=${MLIR_C_RUNNER_UTILS}
 
-<<<<<<< HEAD
-batchmatmul-vectorization-run:
-	@${BUDDY_OPT} ./batchmatmul-vectorization.mlir \
-		-convert-linalg-to-loops \
-=======
 linalg-batchmatmul-transpose-b-f32-run:
 	@${BUDDY_OPT} ./linalg-transpose-batchmatmul-b.mlir\
 		-batchmatmul-transpose-b-vectorization \
@@ -149,7 +144,23 @@
 batchmatmul-transpose-b-vec-run:
 	@${BUDDY_OPT} ./transpose-batchmatmul-b-vec.mlir\
 		-convert-linalg-to-affine-loops \
->>>>>>> feecc362
+		-lower-affine \
+		-convert-vector-to-scf \
+		-convert-scf-to-cf \
+		-convert-vector-to-llvm \
+		-convert-math-to-llvm \
+		-convert-math-to-libm \
+		-convert-arith-to-llvm \
+		-convert-func-to-llvm \
+		-expand-strided-metadata \
+		-finalize-memref-to-llvm \
+		-reconcile-unrealized-casts | \
+	${MLIR_CPU_RUNNER} ${OPT_FLAG} -e main -entry-point-result=void \
+		-shared-libs=${MLIR_RUNNER_UTILS} -shared-libs=${MLIR_C_RUNNER_UTILS}
+
+batchmatmul-vectorization-run:
+	@${BUDDY_OPT} ./batchmatmul-vectorization.mlir \
+		-convert-linalg-to-loops \
 		-lower-affine \
 		-convert-vector-to-scf \
 		-convert-scf-to-cf \
