#!/bin/bash
BUDDY_OPT := ../../build/bin/buddy-opt
MLIR_OPT := ../../llvm/build/bin/mlir-opt
MLIR_TRANSLATE := ../../llvm/build/bin/mlir-translate
MLIR_CPU_RUNNER := ../../llvm/build/bin/mlir-cpu-runner
LLC := ../../llvm/build/bin/llc
OPT_FLAG := -O0

ifeq ($(shell uname),Linux)
MLIR_RUNNER_UTILS := ../../llvm/build/lib/libmlir_runner_utils.so
MLIR_C_RUNNER_UTILS := ../../llvm/build/lib/libmlir_c_runner_utils.so
MLIR_ASYNC_RUNTIME := ../../llvm/build/lib/libmlir_async_runtime.so
MTRIPLE := x86_64-unknown-linux-gnu
else ifeq ($(shell uname),Darwin)
MLIR_RUNNER_UTILS := ../../llvm/build/lib/libmlir_runner_utils.dylib
MLIR_C_RUNNER_UTILS := ../../llvm/build/lib/libmlir_c_runner_utils.dylib
MLIR_ASYNC_RUNTIME := ./../llvm/build/lib/libmlir_async_runtime.dylib
MTRIPLE := x86_64-apple-darwin
endif

scf-while-lower:
	@${MLIR_OPT} ./scf-while.mlir \
		--convert-scf-to-cf --convert-vector-to-llvm --convert-func-to-llvm \
		--reconcile-unrealized-casts -o ./log.mlir

scf-while-translate:
	@${MLIR_OPT} ./scf-while.mlir \
		--convert-scf-to-cf --convert-vector-to-llvm --convert-func-to-llvm \
		--reconcile-unrealized-casts | \
	${MLIR_TRANSLATE} --mlir-to-llvmir -o log.ll

scf-while-run:
	@${MLIR_OPT} ./scf-while.mlir \
		--convert-scf-to-cf --convert-vector-to-llvm --convert-func-to-llvm \
		--reconcile-unrealized-casts | \
	${MLIR_CPU_RUNNER} ${OPT_FLAG} -e main -entry-point-result=void \
		-shared-libs=${MLIR_RUNNER_UTILS} -shared-libs=${MLIR_C_RUNNER_UTILS}

scf-if-lower:
	@${MLIR_OPT} ./scf-if.mlir \
	    -async-parallel-for \
        -async-to-async-runtime \
		-async-runtime-ref-counting \
        -async-runtime-ref-counting-opt \
		-arith-expand \
		-convert-vector-to-scf  \
        -convert-async-to-llvm \
        -convert-scf-to-cf \
        -convert-memref-to-llvm \
		-convert-vector-to-llvm \
        -convert-func-to-llvm \
        -reconcile-unrealized-casts -o ./log.mlir

scf-if-translate:
		@${MLIR_OPT} ./scf-if.mlir \
	    -async-parallel-for \
        -async-to-async-runtime \
		-async-runtime-ref-counting \
        -async-runtime-ref-counting-opt \
		-arith-expand \
		-convert-vector-to-scf  \
        -convert-async-to-llvm \
        -convert-scf-to-cf \
        -convert-memref-to-llvm \
		-convert-vector-to-llvm \
        -convert-func-to-llvm \
        -reconcile-unrealized-casts | \
		${MLIR_TRANSLATE} --mlir-to-llvmir -o log.ll
	    

scf-if-run:
		@${MLIR_OPT} ./scf-if.mlir \
	    -async-parallel-for \
        -async-to-async-runtime \
		-async-runtime-ref-counting \
        -async-runtime-ref-counting-opt \
		-arith-expand \
		-arith-bufferize \
		-convert-vector-to-scf  \
        -convert-async-to-llvm \
        -convert-scf-to-cf \
        -convert-memref-to-llvm \
		-convert-vector-to-llvm \
        -convert-func-to-llvm \
        -reconcile-unrealized-casts |\
    	${MLIR_CPU_RUNNER} ${OPT_FLAG} -e main -entry-point-result=void \
	    -shared-libs=${MLIR_RUNNER_UTILS} -shared-libs=${MLIR_C_RUNNER_UTILS}

scf-for-lower:
		@${MLIR_OPT} ./scf-for.mlir \
	    -async-parallel-for \
        -async-to-async-runtime \
		-async-runtime-ref-counting \
        -async-runtime-ref-counting-opt \
		-arith-expand \
		-convert-vector-to-scf  \
        -convert-async-to-llvm \
        -convert-scf-to-cf \
        -convert-memref-to-llvm \
		-convert-vector-to-llvm \
        -convert-func-to-llvm \
        -reconcile-unrealized-casts -o ./log.mlir

scf-for-translate:
		@${MLIR_OPT} ./scf-for.mlir \
	    -async-parallel-for \
        -async-to-async-runtime \
		-async-runtime-ref-counting \
        -async-runtime-ref-counting-opt \
		-arith-expand \
		-convert-vector-to-scf  \
        -convert-async-to-llvm \
        -convert-scf-to-cf \
        -convert-memref-to-llvm \
		-convert-vector-to-llvm \
        -convert-func-to-llvm \
        -reconcile-unrealized-casts | \
		${MLIR_TRANSLATE} --mlir-to-llvmir -o log.ll
	    
scf-for-run:
		@${MLIR_OPT} ./scf-for.mlir \
	    -async-parallel-for \
        -async-to-async-runtime \
		-async-runtime-ref-counting \
        -async-runtime-ref-counting-opt \
		-arith-expand \
		-arith-bufferize \
		-convert-vector-to-scf  \
        -convert-async-to-llvm \
        -convert-scf-to-cf \
        -convert-memref-to-llvm \
		-convert-vector-to-llvm \
        -convert-func-to-llvm \
        -reconcile-unrealized-casts |\
    	${MLIR_CPU_RUNNER} ${OPT_FLAG} -e main -entry-point-result=void \
	    -shared-libs=${MLIR_RUNNER_UTILS} -shared-libs=${MLIR_C_RUNNER_UTILS}

scf-parallel-lower:
	@${MLIR_OPT} ./scf-parallel.mlir \
	    -async-parallel-for \
        -async-to-async-runtime \
		-async-runtime-ref-counting \
        -async-runtime-ref-counting-opt \
		-arith-expand \
		-convert-vector-to-scf  \
        -convert-async-to-llvm \
        -convert-scf-to-cf \
        -convert-memref-to-llvm \
		-convert-vector-to-llvm \
        -convert-func-to-llvm \
        -reconcile-unrealized-casts -o ./log.mlir

scf-parallel-translate:
		@${MLIR_OPT} ./scf-parallel.mlir \
	    -async-parallel-for \
        -async-to-async-runtime \
		-async-runtime-ref-counting \
        -async-runtime-ref-counting-opt \
		-arith-expand \
		-convert-vector-to-scf  \
        -convert-async-to-llvm \
        -convert-scf-to-cf \
        -convert-memref-to-llvm \
		-convert-vector-to-llvm \
        -convert-func-to-llvm \
        -reconcile-unrealized-casts | \
		${MLIR_TRANSLATE} --mlir-to-llvmir -o log.ll
	    
scf-parallel-run:
		@${MLIR_OPT} ./scf-parallel.mlir \
	    -async-parallel-for \
        -async-to-async-runtime \
		-async-runtime-ref-counting \
        -async-runtime-ref-counting-opt \
		-arith-expand \
		-arith-bufferize \
		-convert-vector-to-scf  \
        -convert-async-to-llvm \
        -convert-scf-to-cf \
        -convert-memref-to-llvm \
		-convert-vector-to-llvm \
        -convert-func-to-llvm \
        -reconcile-unrealized-casts |\
<<<<<<< HEAD
    	${MLIR_CPU_RUNNER} ${OPT_FLAG} -e main -entry-point-result=void \
	    -shared-libs=${MLIR_RUNNER_UTILS} -shared-libs=${MLIR_C_RUNNER_UTILS}
=======
    ${MLIR_CPU_RUNNER} ${OPT_FLAG} -e main -entry-point-result=void \
	    -shared-libs=${MLIR_RUNNER_UTILS} -shared-libs=${MLIR_ASYNC_RUNTIME}

scf-for-lower:
	@${MLIR_OPT} ./scf-for.mlir \
		--convert-scf-to-cf --convert-vector-to-llvm --convert-func-to-llvm \
		--reconcile-unrealized-casts -o ./log.mlir

scf-for-translate:
	@${MLIR_OPT} ./scf-for.mlir \
		--convert-scf-to-cf --convert-vector-to-llvm --convert-func-to-llvm \
		--reconcile-unrealized-casts | \
	${MLIR_TRANSLATE} --mlir-to-llvmir -o log.ll

scf-for-run:
	@${MLIR_OPT} ./scf-for.mlir \
		--convert-scf-to-cf --convert-vector-to-llvm --convert-func-to-llvm \
		--reconcile-unrealized-casts | \
	${MLIR_CPU_RUNNER} ${OPT_FLAG} -e main -entry-point-result=void \
		-shared-libs=${MLIR_RUNNER_UTILS} -shared-libs=${MLIR_C_RUNNER_UTILS}

scf-if-lower:
	@${MLIR_OPT} ./scf-if.mlir \
		--convert-scf-to-cf --convert-vector-to-llvm --convert-func-to-llvm \
		--reconcile-unrealized-casts -o ./log.mlir

scf-if-translate:
	@${MLIR_OPT} ./scf-if.mlir \
		--convert-scf-to-cf --convert-vector-to-llvm --convert-func-to-llvm \
		--reconcile-unrealized-casts | \
	${MLIR_TRANSLATE} --mlir-to-llvmir -o log.ll

scf-if-run:
	@${MLIR_OPT} ./scf-if.mlir \
		--convert-scf-to-cf --convert-vector-to-llvm --convert-func-to-llvm \
		--reconcile-unrealized-casts | \
	${MLIR_CPU_RUNNER} ${OPT_FLAG} -e main -entry-point-result=void \
		-shared-libs=${MLIR_RUNNER_UTILS} -shared-libs=${MLIR_C_RUNNER_UTILS}	

scf-do-while-lower:
	@${MLIR_OPT} ./scf-do-while.mlir \
		--convert-scf-to-cf --convert-vector-to-llvm --convert-func-to-llvm \
		--reconcile-unrealized-casts -o ./log.mlir

scf-do-while-translate:
	@${MLIR_OPT} ./scf-do-while.mlir \
		--convert-scf-to-cf --convert-vector-to-llvm --convert-func-to-llvm \
		--reconcile-unrealized-casts | \
	${MLIR_TRANSLATE} --mlir-to-llvmir -o log.ll

scf-do-while-run:
	@${MLIR_OPT} ./scf-do-while.mlir \
		--convert-scf-to-cf --convert-vector-to-llvm --convert-func-to-llvm \
		--reconcile-unrealized-casts | \
	${MLIR_CPU_RUNNER} ${OPT_FLAG} -e main -entry-point-result=void \
		-shared-libs=${MLIR_RUNNER_UTILS} -shared-libs=${MLIR_C_RUNNER_UTILS}
>>>>>>> 9b316eb8
<|MERGE_RESOLUTION|>--- conflicted
+++ resolved
@@ -181,48 +181,10 @@
 		-convert-vector-to-llvm \
         -convert-func-to-llvm \
         -reconcile-unrealized-casts |\
-<<<<<<< HEAD
+
     	${MLIR_CPU_RUNNER} ${OPT_FLAG} -e main -entry-point-result=void \
 	    -shared-libs=${MLIR_RUNNER_UTILS} -shared-libs=${MLIR_C_RUNNER_UTILS}
-=======
-    ${MLIR_CPU_RUNNER} ${OPT_FLAG} -e main -entry-point-result=void \
-	    -shared-libs=${MLIR_RUNNER_UTILS} -shared-libs=${MLIR_ASYNC_RUNTIME}
-
-scf-for-lower:
-	@${MLIR_OPT} ./scf-for.mlir \
-		--convert-scf-to-cf --convert-vector-to-llvm --convert-func-to-llvm \
-		--reconcile-unrealized-casts -o ./log.mlir
-
-scf-for-translate:
-	@${MLIR_OPT} ./scf-for.mlir \
-		--convert-scf-to-cf --convert-vector-to-llvm --convert-func-to-llvm \
-		--reconcile-unrealized-casts | \
-	${MLIR_TRANSLATE} --mlir-to-llvmir -o log.ll
-
-scf-for-run:
-	@${MLIR_OPT} ./scf-for.mlir \
-		--convert-scf-to-cf --convert-vector-to-llvm --convert-func-to-llvm \
-		--reconcile-unrealized-casts | \
-	${MLIR_CPU_RUNNER} ${OPT_FLAG} -e main -entry-point-result=void \
-		-shared-libs=${MLIR_RUNNER_UTILS} -shared-libs=${MLIR_C_RUNNER_UTILS}
-
-scf-if-lower:
-	@${MLIR_OPT} ./scf-if.mlir \
-		--convert-scf-to-cf --convert-vector-to-llvm --convert-func-to-llvm \
-		--reconcile-unrealized-casts -o ./log.mlir
-
-scf-if-translate:
-	@${MLIR_OPT} ./scf-if.mlir \
-		--convert-scf-to-cf --convert-vector-to-llvm --convert-func-to-llvm \
-		--reconcile-unrealized-casts | \
-	${MLIR_TRANSLATE} --mlir-to-llvmir -o log.ll
-
-scf-if-run:
-	@${MLIR_OPT} ./scf-if.mlir \
-		--convert-scf-to-cf --convert-vector-to-llvm --convert-func-to-llvm \
-		--reconcile-unrealized-casts | \
-	${MLIR_CPU_RUNNER} ${OPT_FLAG} -e main -entry-point-result=void \
-		-shared-libs=${MLIR_RUNNER_UTILS} -shared-libs=${MLIR_C_RUNNER_UTILS}	
+
 
 scf-do-while-lower:
 	@${MLIR_OPT} ./scf-do-while.mlir \
@@ -240,5 +202,4 @@
 		--convert-scf-to-cf --convert-vector-to-llvm --convert-func-to-llvm \
 		--reconcile-unrealized-casts | \
 	${MLIR_CPU_RUNNER} ${OPT_FLAG} -e main -entry-point-result=void \
-		-shared-libs=${MLIR_RUNNER_UTILS} -shared-libs=${MLIR_C_RUNNER_UTILS}
->>>>>>> 9b316eb8
+		-shared-libs=${MLIR_RUNNER_UTILS} -shared-libs=${MLIR_C_RUNNER_UTILS}