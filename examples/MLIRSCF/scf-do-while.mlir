--- conflicted
+++ resolved
@@ -2,25 +2,18 @@
   %init = arith.constant 0 : i32
   %end = arith.constant 5 : i32
 
+
   %c2_i32 = arith.constant 2 : i32
   %res = scf.while(%arg0 = %init) : (i32) -> (i32) {
-<<<<<<< HEAD
-    // Before Region
-    %1 = arith.addi %arg0 , %c2_i32 : i32
-
-    %cond = arith.cmpi slt , %arg0,%end : i32
-    scf.condition(%cond) %1 :i32
-=======
        // Before Region
        %1 = arith.addi %arg0 , %c2_i32 : i32
-       %cond = arith.cmpi slt , %arg0, %end : i32
+       %cond = arith.cmpi slt , %arg0,%end : i32
        scf.condition(%cond) %1 :i32
->>>>>>> 561ae4c0
    } do {
-    // After Region 
-    ^bb0(%arg5 : i32) :
-      scf.yield %arg5 : i32
-  }
-  vector.print %res : i32
-  return 
+       // After Region 
+       ^bb0(%arg5 : i32) :
+          scf.yield %arg5 : i32
+   }
+   vector.print %res : i32
+   return 
 }