--- conflicted
+++ resolved
@@ -1,56 +1,28 @@
 func.func @main() {
-<<<<<<< HEAD
-  // result will be 50.0
-  //%con = arith.constant 1 : i1
-  // result will be 0.0
-  %con = arith.constant 0 : i1
-  %lb = arith.constant 0 : index
-
-  %ub = arith.constant 5 : index
-  %initial = arith.constant 25.0 : f32
-
-  %step = arith.constant 1 : index
-  %t = arith.constant 5.0 : f32
-  %final = scf.if %con -> f32 {
-    %res = scf.for %iv = %lb to %ub step %step
-           iter_args(%resiter = %initial) -> f32 {
-             %1 = arith.addf %resiter , %t : f32
-             scf.yield %1 : f32
-=======
-    // %con = arith.constant 1 : i1 // result will be 50.0
-    %con = arith.constant 0 : i1 // result will be 0.0
-
+    // result will be 50.0
+    //%con = arith.constant 1 : i1
+    // result will be 0.0
+    %con = arith.constant 0 : i1
     %lb = arith.constant 0 : index
     %ub = arith.constant 5 : index
     %initial = arith.constant 25.0 : f32
     %step = arith.constant 1 : index
     %t = arith.constant 5.0 : f32
-
     %final = scf.if %con -> f32{
         %res = scf.for %iv = %lb to %ub step %step
                   iter_args(%resiter = %initial) -> f32 {
                       %1 = arith.addf %resiter , %t : f32
                       scf.yield %1 : f32
                   }
-              scf.yield %res : f32
+              scf.yield %res : f32           
     } else {
         %res = scf.for %iv = %lb to %ub step %step
                   iter_args(%resiter = %initial) -> f32 {
                       %1 = arith.subf %resiter , %t : f32
                       scf.yield %1 : f32
                   }
-              scf.yield %res : f32
->>>>>>> 561ae4c0
+              scf.yield %res : f32         
     }
-    scf.yield %res : f32           
-  } else {
-      %res = scf.for %iv = %lb to %ub step %step
-      iter_args(%resiter = %initial) -> f32 {
-        %1 = arith.subf %resiter , %t : f32
-        scf.yield %1 : f32
-      }
-        scf.yield %res : f32         
-    }
-  vector.print %final : f32
-  return
+    vector.print %final : f32
+    return
 }