# Buddy Compiler LeNet Example

## Train the LeNet Model

Activate your python environment.

```bash
$ cd buddy-mlir
$ cd examples/BuddyLeNet
$ python pytorch-lenet-train.py
```

## LeNet Model Inference

0. Activate your python environment.

1. Build buddy-mlir

```bash
$ mkdir build && cd build
$ cmake -G Ninja .. \
    -DMLIR_DIR=$PWD/../llvm/build/lib/cmake/mlir \
    -DLLVM_DIR=$PWD/../llvm/build/lib/cmake/llvm \
    -DLLVM_ENABLE_ASSERTIONS=ON \
    -DCMAKE_BUILD_TYPE=RELEASE \
    -DBUDDY_MLIR_ENABLE_PYTHON_PACKAGES=ON \
    -DPython3_EXECUTABLE=$(which python3) \
    -DBUDDY_MLIR_ENABLE_DIP_LIB=ON \
    -DBUDDY_ENABLE_PNG=ON
<<<<<<< HEAD
    
=======
>>>>>>> 86cd5afd
$ ninja
$ ninja check-buddy
```

2. Set the `PYTHONPATH` environment variable.

Make sure you are in the build directory.

```bash
$ export BUDDY_MLIR_BUILD_DIR=$PWD
$ export LLVM_MLIR_BUILD_DIR=$PWD/../llvm/build
$ export PYTHONPATH=${LLVM_MLIR_BUILD_DIR}/tools/mlir/python_packages/mlir_core:${BUDDY_MLIR_BUILD_DIR}/python_packages:${PYTHONPATH}
```

3. Set the `LENET_EXAMPLE_PATH` environment variable.

```bash
$ export LENET_EXAMPLE_PATH=${BUDDY_MLIR_BUILD_DIR}/../examples/BuddyLeNet/
```

4. Build and run the LeNet example

```bash
$ cmake -G Ninja .. -DBUDDY_LENET_EXAMPLES=ON
$ ninja buddy-lenet-run
$ cd bin
$ ./buddy-lenet-run
```

## Debug the Lowering Pass Pipeline with Fake Parameters.

```bash
$ cd buddy-mlir
$ cd examples/BuddyLeNet
$ make buddy-lenet-lower
$ make buddy-lenet-translate
$ make buddy-lenet-run
```<|MERGE_RESOLUTION|>--- conflicted
+++ resolved
@@ -27,10 +27,6 @@
     -DPython3_EXECUTABLE=$(which python3) \
     -DBUDDY_MLIR_ENABLE_DIP_LIB=ON \
     -DBUDDY_ENABLE_PNG=ON
-<<<<<<< HEAD
-    
-=======
->>>>>>> 86cd5afd
 $ ninja
 $ ninja check-buddy
 ```
