add_custom_command(
  OUTPUT ${BUDDY_EXAMPLES_DIR}/BuddyLeNet/forward.mlir ${BUDDY_EXAMPLES_DIR}/BuddyLeNet/subgraph1.mlir ${BUDDY_EXAMPLES_DIR}/BuddyLeNet/arg0.data
  COMMAND python3 ${BUDDY_EXAMPLES_DIR}/BuddyLeNet/buddy-lenet-import.py
  COMMENT "Generating forward.mlir, subgraph1.mlir and parameter files"
)

add_custom_command(
  OUTPUT forward.o
  COMMAND ${LLVM_TOOLS_BINARY_DIR}/mlir-opt ${BUDDY_EXAMPLES_DIR}/BuddyLeNet/forward.mlir 
            -pass-pipeline "builtin.module(func.func(tosa-to-linalg-named, tosa-to-linalg, tosa-to-tensor, tosa-to-arith), empty-tensor-to-alloc-tensor, convert-elementwise-to-linalg, arith-bufferize, func.func(linalg-bufferize, tensor-bufferize), func-bufferize)" |
          ${LLVM_TOOLS_BINARY_DIR}/mlir-opt 
            -pass-pipeline "builtin.module(func.func(buffer-deallocation-simplification, convert-linalg-to-loops), eliminate-empty-tensors, func.func(llvm-request-c-wrappers),convert-math-to-llvm, convert-math-to-libm, convert-scf-to-cf,  convert-arith-to-llvm, expand-strided-metadata, finalize-memref-to-llvm, convert-func-to-llvm, reconcile-unrealized-casts)" |
          ${LLVM_TOOLS_BINARY_DIR}/mlir-translate -mlir-to-llvmir |
          ${LLVM_TOOLS_BINARY_DIR}/llvm-as |
          ${LLVM_TOOLS_BINARY_DIR}/llc -filetype=obj  -relocation-model=pic -O0 -o ${BUDDY_BINARY_DIR}/../examples/BuddyLeNet/forward.o
  DEPENDS ${BUDDY_EXAMPLES_DIR}/BuddyLeNet/forward.mlir
  COMMENT "Building forward.o"
  VERBATIM)

add_custom_command(
  OUTPUT subgraph0.ll
  COMMAND ${BUDDY_BINARY_DIR}/buddy-opt ${BUDDY_EXAMPLES_DIR}/BuddyLeNet/subgraph0.mlir -gpu-kernel-outlining -llvm-request-c-wrappers -convert-vector-to-scf -convert-vector-to-llvm -func-bufferize-dynamic-offset -tensor-bufferize -buffer-deallocation -finalizing-bufferize -expand-strided-metadata  -one-shot-bufferize |
          ${LLVM_MLIR_BINARY_DIR}/mlir-opt 
            -pass-pipeline "builtin.module(nvvm-attach-target{chip=sm_75 O=3},  gpu.module(convert-scf-to-cf, convert-gpu-to-nvvm, convert-arith-to-llvm), convert-scf-to-cf, gpu-to-llvm, reconcile-unrealized-casts, gpu-module-to-binary)" |
          ${LLVM_MLIR_BINARY_DIR}/mlir-translate -mlir-to-llvmir -o ${BUDDY_BINARY_DIR}/../examples/BuddyLeNet/subgraph0.ll
  DEPENDS ${BUDDY_EXAMPLES_DIR}/BuddyLeNet/subgraph0.mlir
  COMMENT "Building subgraph0.ll"
  VERBATIM)
  
add_custom_command(
  OUTPUT subgraph0.o
<<<<<<< HEAD
  COMMAND ${LLVM_TOOLS_BINARY_DIR}/mlir-opt ${BUDDY_EXAMPLES_DIR}/BuddyLeNet/subgraph0.mlir 
=======
  COMMAND ${LLVM_MLIR_BINARY_DIR}/clang++ ${BUDDY_BINARY_DIR}/../examples/BuddyLeNet/subgraph0.ll -L/usr/local/cuda/lib64 -lcudart -O3 -c -o ${BUDDY_BINARY_DIR}/../examples/BuddyLeNet/subgraph0.o
  DEPENDS ${BUDDY_BINARY_DIR}/../examples/BuddyLeNet/subgraph0.ll
  COMMENT "Building subgraph0.o"
  VERBATIM)
  
# add_custom_command(
#   OUTPUT subgraph1.ll
#   COMMAND ${BUDDY_BINARY_DIR}/buddy-opt ${BUDDY_EXAMPLES_DIR}/BuddyLeNet/subgraph1.mlir -gpu-kernel-outlining -llvm-request-c-wrappers -convert-vector-to-scf -convert-vector-to-llvm -func-bufferize-dynamic-offset -buffer-deallocation -finalizing-bufferize -expand-strided-metadata  -one-shot-bufferize |
#           ${LLVM_MLIR_BINARY_DIR}/mlir-opt 
#             -pass-pipeline "builtin.module(nvvm-attach-target{chip=sm_75 O=3},  gpu.module(convert-scf-to-cf, convert-gpu-to-nvvm, convert-arith-to-llvm), convert-scf-to-cf, gpu-to-llvm, reconcile-unrealized-casts, gpu-module-to-binary)" |
#           ${LLVM_MLIR_BINARY_DIR}/mlir-translate -mlir-to-llvmir -o ${BUDDY_BINARY_DIR}/../examples/BuddyLeNet/subgraph1.ll
#   DEPENDS ${BUDDY_EXAMPLES_DIR}/BuddyLeNet/subgraph1.mlir
#   COMMENT "Building subgraph1.ll"
#   VERBATIM)
  
# add_custom_command(
#   OUTPUT subgraph1.o
#   COMMAND ${LLVM_MLIR_BINARY_DIR}/clang++ ${BUDDY_BINARY_DIR}/../examples/BuddyLeNet/subgraph1.ll -L/usr/local/cuda/lib64 -lcudart -O3 -c -o ${BUDDY_BINARY_DIR}/../examples/BuddyLeNet/subgraph1.o
#   DEPENDS ${BUDDY_BINARY_DIR}/../examples/BuddyLeNet/subgraph1.ll
#   COMMENT "Building subgraph1.o"
#   VERBATIM)

add_custom_command(
  OUTPUT subgraph1.o
  COMMAND ${LLVM_MLIR_BINARY_DIR}/mlir-opt ${BUDDY_EXAMPLES_DIR}/BuddyLeNet/subgraph1.mlir 
>>>>>>> 29745ef8
            -pass-pipeline "builtin.module(func.func(tosa-to-linalg-named, tosa-to-linalg, tosa-to-tensor, tosa-to-arith))" |
          ${BUDDY_BINARY_DIR}/buddy-opt
            -eliminate-empty-tensors
            -convert-tensor-to-linalg
            -linalg-bufferize
            -batchmatmul-optimize
            -convert-linalg-to-affine-loops
            -lower-affine
            -func-bufferize-dynamic-offset
            -arith-bufferize
            -tensor-bufferize
            -buffer-deallocation
            -finalizing-bufferize
            -convert-vector-to-scf
            -expand-strided-metadata
            -convert-vector-to-llvm
            -convert-arith-to-llvm
            -finalize-memref-to-llvm
            -convert-scf-to-cf
            -llvm-request-c-wrappers
            -convert-arith-to-llvm
            -convert-func-to-llvm
            -reconcile-unrealized-casts | 
<<<<<<< HEAD
          ${LLVM_TOOLS_BINARY_DIR}/mlir-translate -mlir-to-llvmir |
          ${LLVM_TOOLS_BINARY_DIR}/llvm-as |
          ${LLVM_TOOLS_BINARY_DIR}/llc -filetype=obj  -relocation-model=pic -O0 -o ${BUDDY_BINARY_DIR}/../examples/BuddyLeNet/subgraph0.o
  DEPENDS ${BUDDY_EXAMPLES_DIR}/BuddyLeNet/subgraph0.mlir
  COMMENT "Building subgraph0.o"
=======
          ${LLVM_MLIR_BINARY_DIR}/mlir-translate -mlir-to-llvmir |
          ${LLVM_MLIR_BINARY_DIR}/llvm-as |
          ${LLVM_MLIR_BINARY_DIR}/llc -filetype=obj  -relocation-model=pic -O0 -o ${BUDDY_BINARY_DIR}/../examples/BuddyLeNet/subgraph1.o
  DEPENDS ${BUDDY_EXAMPLES_DIR}/BuddyLeNet/subgraph1.mlir
  COMMENT "Building subgraph1.o"
>>>>>>> 29745ef8
  VERBATIM)

add_library(LENET STATIC subgraph0.o subgraph1.o forward.o)

SET_TARGET_PROPERTIES(LENET PROPERTIES LINKER_LANGUAGE C)

add_executable(buddy-lenet-run buddy-lenet-main.cpp)
target_link_directories(buddy-lenet-run PRIVATE ${LLVM_LIBRARY_DIR})

set(BUDDY_LENET_LIBS LENET mlir_c_runner_utils mlir_cuda_runtime ${OpenCV_LIBS})
target_link_libraries(buddy-lenet-run ${BUDDY_LENET_LIBS})<|MERGE_RESOLUTION|>--- conflicted
+++ resolved
@@ -29,9 +29,6 @@
   
 add_custom_command(
   OUTPUT subgraph0.o
-<<<<<<< HEAD
-  COMMAND ${LLVM_TOOLS_BINARY_DIR}/mlir-opt ${BUDDY_EXAMPLES_DIR}/BuddyLeNet/subgraph0.mlir 
-=======
   COMMAND ${LLVM_MLIR_BINARY_DIR}/clang++ ${BUDDY_BINARY_DIR}/../examples/BuddyLeNet/subgraph0.ll -L/usr/local/cuda/lib64 -lcudart -O3 -c -o ${BUDDY_BINARY_DIR}/../examples/BuddyLeNet/subgraph0.o
   DEPENDS ${BUDDY_BINARY_DIR}/../examples/BuddyLeNet/subgraph0.ll
   COMMENT "Building subgraph0.o"
@@ -57,7 +54,6 @@
 add_custom_command(
   OUTPUT subgraph1.o
   COMMAND ${LLVM_MLIR_BINARY_DIR}/mlir-opt ${BUDDY_EXAMPLES_DIR}/BuddyLeNet/subgraph1.mlir 
->>>>>>> 29745ef8
             -pass-pipeline "builtin.module(func.func(tosa-to-linalg-named, tosa-to-linalg, tosa-to-tensor, tosa-to-arith))" |
           ${BUDDY_BINARY_DIR}/buddy-opt
             -eliminate-empty-tensors
@@ -81,19 +77,11 @@
             -convert-arith-to-llvm
             -convert-func-to-llvm
             -reconcile-unrealized-casts | 
-<<<<<<< HEAD
-          ${LLVM_TOOLS_BINARY_DIR}/mlir-translate -mlir-to-llvmir |
-          ${LLVM_TOOLS_BINARY_DIR}/llvm-as |
-          ${LLVM_TOOLS_BINARY_DIR}/llc -filetype=obj  -relocation-model=pic -O0 -o ${BUDDY_BINARY_DIR}/../examples/BuddyLeNet/subgraph0.o
+          ${LLVM_MLIR_BINARY_DIR}/mlir-translate -mlir-to-llvmir |
+          ${LLVM_MLIR_BINARY_DIR}/llvm-as |
+          ${LLVM_MLIR_BINARY_DIR}/llc -filetype=obj  -relocation-model=pic -O0 -o ${BUDDY_BINARY_DIR}/../examples/BuddyLeNet/subgraph0.o
   DEPENDS ${BUDDY_EXAMPLES_DIR}/BuddyLeNet/subgraph0.mlir
   COMMENT "Building subgraph0.o"
-=======
-          ${LLVM_MLIR_BINARY_DIR}/mlir-translate -mlir-to-llvmir |
-          ${LLVM_MLIR_BINARY_DIR}/llvm-as |
-          ${LLVM_MLIR_BINARY_DIR}/llc -filetype=obj  -relocation-model=pic -O0 -o ${BUDDY_BINARY_DIR}/../examples/BuddyLeNet/subgraph1.o
-  DEPENDS ${BUDDY_EXAMPLES_DIR}/BuddyLeNet/subgraph1.mlir
-  COMMENT "Building subgraph1.o"
->>>>>>> 29745ef8
   VERBATIM)
 
 add_library(LENET STATIC subgraph0.o subgraph1.o forward.o)
