--- conflicted
+++ resolved
@@ -28,12 +28,9 @@
 from buddy.compiler.frontend import DynamoCompiler
 from buddy.compiler.graph import GraphDriver
 from buddy.compiler.graph.transform import simply_fuse
-<<<<<<< HEAD
+from buddy.compiler.graph.type import DeviceType
 from buddy.compiler.ops import tosa, gpu
-=======
-from buddy.compiler.ops import tosa
 from buddy.compiler.graph.json_decoder import json_to_graph
->>>>>>> d09dd737
 from model import LeNet
 
 # Retrieve the LeNet model path from environment variables.
@@ -62,29 +59,8 @@
 graph = graphs[0]
 params = dynamo_compiler.imported_params[graph]
 pattern_list = [simply_fuse]
-graphs[0].fuse_ops(pattern_list)
-driver = GraphDriver(graphs[0])
-print(len(driver.subgraphs))
-print(driver.subgraphs[0].device)
-print(driver.subgraphs[1].device)
-driver.subgraphs[0].lower_to_top_level_ir()
-driver.subgraphs[1].lower_to_top_level_ir()
+graph.fuse_ops(pattern_list)
 path_prefix = os.path.dirname(os.path.abspath(__file__))
-with open(os.path.join(path_prefix, "subgraph0.mlir"), "w") as module_file:
-    print(driver.subgraphs[0]._imported_module, file=module_file)
-with open(os.path.join(path_prefix, "subgraph1.mlir"), "w") as module_file:
-    print(driver.subgraphs[1]._imported_module, file=module_file)
-with open(os.path.join(path_prefix, "forward.mlir"), "w") as module_file:
-    print(driver.construct_main_graph(True), file=module_file)
-
-params = dynamo_compiler.imported_params[graph]
-current_path = os.path.dirname(os.path.abspath(__file__))
-
-float32_param = np.concatenate(
-    [param.detach().numpy().reshape([-1]) for param in params]
-)
-
-float32_param.tofile(Path(current_path) / "arg0.data")
 
 # Convert the lenet graph to JSON string
 json_str = graph.to_json()
@@ -93,10 +69,38 @@
 
 # Convert the lenet graph Json string to a lenet graph
 graph0 = json_to_graph(json_str)
-graph0.lower_to_top_level_ir()
-print(graph0._imported_module)
+driver = GraphDriver(graph0)
+driver.subgraphs[0].lower_to_top_level_ir()
+driver.subgraphs[1].lower_to_top_level_ir()
 
-# Convert the lenet graph to DOT string
-dot_str = graph.to_dot()
-with open(os.path.join(path_prefix, "graph.dot"), "w") as module_file:
-    module_file.write(dot_str)+with open(os.path.join(path_prefix, "subgraph0.mlir"), "w") as module_file:
+    print(driver.subgraphs[0]._imported_module, file=module_file)
+with open(os.path.join(path_prefix, "subgraph1.mlir"), "w") as module_file:
+    print(driver.subgraphs[1]._imported_module, file=module_file)
+with open(os.path.join(path_prefix, "forward.mlir"), "w") as module_file:
+    print(driver.construct_main_graph(True), file=module_file)
+
+# params = dynamo_compiler.imported_params[graph]
+# current_path = os.path.dirname(os.path.abspath(__file__))
+
+# float32_param = np.concatenate(
+#     [param.detach().numpy().reshape([-1]) for param in params]
+# )
+
+# float32_param.tofile(Path(current_path) / "arg0.data")
+
+# # Convert the lenet graph to JSON string
+# json_str = graph.to_json()
+# with open(os.path.join(path_prefix, "lenet.json"), "w") as module_file:
+#     module_file.write(json_str)
+
+# # Convert the lenet graph Json string to a lenet graph
+# graph0 = json_to_graph(json_str)
+# graph0.lower_to_top_level_ir()
+# with open(os.path.join(path_prefix, "lenet.mlir"), "w") as module_file:
+#     print(graph0._imported_module, file=module_file)
+
+# # Convert the lenet graph to DOT string
+# dot_str = graph.to_dot()
+# with open(os.path.join(path_prefix, "graph.dot"), "w") as module_file:
+#     module_file.write(dot_str)