# Define bufferize options as variables to avoid CMake quote parsing issues
set(BUFFERIZE_FULL_OPTS "unknown-type-conversion=identity-layout-map function-boundary-type-conversion=identity-layout-map bufferize-function-boundaries")
set(BUFFERIZE_SIMPLE_OPTS "bufferize-function-boundaries")
set(TOSA_PIPELINE "builtin.module(func.func(tosa-to-linalg-named),func.func(tosa-to-linalg),func.func(tosa-to-tensor),func.func(tosa-to-arith))")

# Detect RISC-V Vector (RVV) platform
# Use HAVE_LOCAL_RVV from check_simd.cmake which is already called in the main CMakeLists.txt
if(HAVE_LOCAL_RVV)
  set(IS_RVV_PLATFORM ON)
  message(STATUS "RISC-V Vector (RVV) platform detected")
endif()

# Set platform-specific variables
if(IS_RVV_PLATFORM)
  set(OPENMP_NUM_THREADS "num-threads=32")
  set(LLC_RISCV_ATTRS "-mattr=+m,+d,+v")
  set(RISCV_COMPILE_OPTS "-march=rv64gcv;-mabi=lp64d;-O3;-Wall")
  set(RISCV_LINK_OPTS "-march=rv64gcv;-mabi=lp64d")
else()
  set(OPENMP_NUM_THREADS "num-threads=48")
  set(LLC_RISCV_ATTRS "")
endif()

# Skip import commands on RVV platform
if(NOT IS_RVV_PLATFORM)
  add_custom_command(
    OUTPUT ${CMAKE_CURRENT_BINARY_DIR}/forward_prefill.mlir
           ${CMAKE_CURRENT_BINARY_DIR}/subgraph0_prefill.mlir
           ${CMAKE_CURRENT_BINARY_DIR}/forward_decode.mlir
           ${CMAKE_CURRENT_BINARY_DIR}/subgraph0_decode.mlir
           ${CMAKE_CURRENT_BINARY_DIR}/arg0.data
    COMMAND ${Python3_EXECUTABLE} ${CMAKE_CURRENT_SOURCE_DIR}/import-deepseek-r1.py
            --output-dir ${CMAKE_CURRENT_BINARY_DIR}
    COMMENT "Generating forward.mlir, subgraph0.mlir and arg0.data..."
  )

  add_custom_command(
    OUTPUT ${CMAKE_CURRENT_BINARY_DIR}/forward_prefill-f16.mlir
           ${CMAKE_CURRENT_BINARY_DIR}/subgraph0_prefill-f16.mlir
           ${CMAKE_CURRENT_BINARY_DIR}/forward_decode-f16.mlir
           ${CMAKE_CURRENT_BINARY_DIR}/subgraph0_decode-f16.mlir
           ${CMAKE_CURRENT_BINARY_DIR}/arg0-f16.data
    COMMAND ${Python3_EXECUTABLE} ${CMAKE_CURRENT_SOURCE_DIR}/import-deepseek-r1.py
            --output-dir ${CMAKE_CURRENT_BINARY_DIR}
            --precision f16
    COMMENT "Generating forward.mlir, subgraph0.mlir and arg0.data..."
  )

  add_custom_command(
    OUTPUT ${CMAKE_CURRENT_BINARY_DIR}/forward-bf16.mlir
           ${CMAKE_CURRENT_BINARY_DIR}/subgraph0-bf16.mlir
           ${CMAKE_CURRENT_BINARY_DIR}/arg0-bf16.data
    COMMAND ${Python3_EXECUTABLE} ${CMAKE_CURRENT_SOURCE_DIR}/import-deepseek-r1.py
            --output-dir ${CMAKE_CURRENT_BINARY_DIR}
            --precision bf16
    COMMENT "Generating forward.mlir, subgraph0.mlir and arg0.data..."
  )
endif()

add_custom_command(
  OUTPUT forward_prefill.o
  COMMAND ${BUDDY_BINARY_DIR}/buddy-opt ${CMAKE_CURRENT_BINARY_DIR}/forward_prefill.mlir
            -simplify-tosa-reshape |
          ${LLVM_TOOLS_BINARY_DIR}/mlir-opt
            -pass-pipeline ${TOSA_PIPELINE} |
          ${BUDDY_BINARY_DIR}/buddy-opt
            -eliminate-empty-tensors
            -empty-tensor-to-alloc-tensor
            -one-shot-bufferize=${BUFFERIZE_SIMPLE_OPTS}
            -expand-strided-metadata
            -ownership-based-buffer-deallocation
            -buffer-deallocation-simplification
            -bufferization-lower-deallocations
            -matmul-vectorization-blis
            -batchmatmul-optimize
            -convert-linalg-to-affine-loops
            -affine-parallelize
            -convert-vector-to-scf
            -lower-affine
            -convert-scf-to-openmp=${OPENMP_NUM_THREADS}
            -cse
            -memref-expand
            -arith-expand
            -convert-vector-to-llvm
            -convert-arith-to-llvm
            -finalize-memref-to-llvm
            -convert-scf-to-cf
            -convert-cf-to-llvm
            -llvm-request-c-wrappers
            -convert-openmp-to-llvm
            -convert-arith-to-llvm
            -convert-math-to-llvm
            -convert-math-to-libm
            -convert-func-to-llvm
            -reconcile-unrealized-casts |
        ${LLVM_TOOLS_BINARY_DIR}/mlir-translate -mlir-to-llvmir |
        ${LLVM_TOOLS_BINARY_DIR}/llvm-as |
        ${LLVM_TOOLS_BINARY_DIR}/llc ${LLC_RISCV_ATTRS} -filetype=obj -relocation-model=pic -O3
          -o ${CMAKE_CURRENT_BINARY_DIR}/forward_prefill.o
  DEPENDS buddy-opt ${CMAKE_CURRENT_BINARY_DIR}/forward_prefill.mlir
  COMMENT "Building forward_prefill.o "
  VERBATIM)

add_custom_command(
    OUTPUT subgraph_prefill.o
    COMMAND ${BUDDY_BINARY_DIR}/buddy-opt ${CMAKE_CURRENT_BINARY_DIR}/subgraph0_prefill.mlir
              -simplify-tosa-reshape |
            ${LLVM_TOOLS_BINARY_DIR}/mlir-opt
              -pass-pipeline ${TOSA_PIPELINE} |
            ${BUDDY_BINARY_DIR}/buddy-opt
            -eliminate-empty-tensors
            -empty-tensor-to-alloc-tensor
            -convert-elementwise-to-linalg
            -one-shot-bufferize=${BUFFERIZE_SIMPLE_OPTS}
            -expand-strided-metadata
            -ownership-based-buffer-deallocation
            -buffer-deallocation-simplification
            -bufferization-lower-deallocations
            -matmul-vectorization-blis
            -batchmatmul-optimize
            -batchmatmul-transpose-b-vectorization
            -convert-linalg-to-affine-loops
            -affine-parallelize
            -convert-vector-to-scf
            -lower-affine
<<<<<<< HEAD
            -convert-scf-to-openmp=num-threads=48
=======
            -convert-scf-to-openmp=${OPENMP_NUM_THREADS}
            -func-bufferize-dynamic-offset
>>>>>>> da2d5863
            -cse
            -memref-expand
            -arith-expand
            -convert-vector-to-llvm
            -convert-arith-to-llvm
            -finalize-memref-to-llvm
            -convert-scf-to-cf
            -convert-cf-to-llvm
            -llvm-request-c-wrappers
            -convert-openmp-to-llvm
            -convert-arith-to-llvm
            -convert-math-to-llvm
            -convert-math-to-libm
            -convert-func-to-llvm
            -reconcile-unrealized-casts |
          ${LLVM_TOOLS_BINARY_DIR}/mlir-translate -mlir-to-llvmir |
          ${LLVM_TOOLS_BINARY_DIR}/llvm-as |
          ${LLVM_TOOLS_BINARY_DIR}/llc ${LLC_RISCV_ATTRS} -filetype=obj -relocation-model=pic -O3
            -o ${CMAKE_CURRENT_BINARY_DIR}/subgraph_prefill.o
    DEPENDS buddy-opt ${CMAKE_CURRENT_BINARY_DIR}/subgraph0_prefill.mlir
    COMMENT "Building subgraph_prefill.o "
    VERBATIM)

add_custom_command(
  OUTPUT forward_decode.o
  COMMAND ${BUDDY_BINARY_DIR}/buddy-opt ${CMAKE_CURRENT_BINARY_DIR}/forward_decode.mlir
            -simplify-tosa-reshape |
          ${LLVM_TOOLS_BINARY_DIR}/mlir-opt
            -pass-pipeline ${TOSA_PIPELINE} |
          ${BUDDY_BINARY_DIR}/buddy-opt
            -eliminate-empty-tensors
            -empty-tensor-to-alloc-tensor
            -one-shot-bufferize=${BUFFERIZE_SIMPLE_OPTS}
            -expand-strided-metadata
            -ownership-based-buffer-deallocation
            -buffer-deallocation-simplification
            -bufferization-lower-deallocations
            -matmul-vectorization-blis
            -batchmatmul-optimize
            -convert-linalg-to-affine-loops
            -affine-parallelize
            -convert-vector-to-scf
            -lower-affine
            -convert-scf-to-openmp=${OPENMP_NUM_THREADS}
            -cse
            -memref-expand
            -arith-expand
            -convert-vector-to-llvm
            -convert-arith-to-llvm
            -finalize-memref-to-llvm
            -convert-scf-to-cf
            -convert-cf-to-llvm
            -llvm-request-c-wrappers
            -convert-openmp-to-llvm
            -convert-arith-to-llvm
            -convert-math-to-llvm
            -convert-math-to-libm
            -convert-func-to-llvm
            -reconcile-unrealized-casts |
        ${LLVM_TOOLS_BINARY_DIR}/mlir-translate -mlir-to-llvmir |
        ${LLVM_TOOLS_BINARY_DIR}/llvm-as |
        ${LLVM_TOOLS_BINARY_DIR}/llc ${LLC_RISCV_ATTRS} -filetype=obj -relocation-model=pic -O3
          -o ${CMAKE_CURRENT_BINARY_DIR}/forward_decode.o
  DEPENDS buddy-opt ${CMAKE_CURRENT_BINARY_DIR}/forward_decode.mlir
  COMMENT "Building forward_decode.o "
  VERBATIM)

add_custom_command(
    OUTPUT subgraph_decode.o
    COMMAND ${BUDDY_BINARY_DIR}/buddy-opt ${CMAKE_CURRENT_BINARY_DIR}/subgraph0_decode.mlir
              -simplify-tosa-reshape
              -simplify-tosa-matmul-scalar |
            ${LLVM_TOOLS_BINARY_DIR}/mlir-opt
              -pass-pipeline ${TOSA_PIPELINE} |
            ${BUDDY_BINARY_DIR}/buddy-opt
            -eliminate-empty-tensors
            -empty-tensor-to-alloc-tensor
            -convert-elementwise-to-linalg
            -one-shot-bufferize=${BUFFERIZE_SIMPLE_OPTS}
            -expand-strided-metadata
            -ownership-based-buffer-deallocation
            -buffer-deallocation-simplification
            -bufferization-lower-deallocations
            -assume-tight-memref-layout
            -matmul-vectorization-decode=vector-size=128
            -batch-matmul-vectorization-decode=vector-size=128
            -batchmatmul-transpose-b-vectorization=vector-size=16
            -convert-linalg-to-affine-loops
            -affine-parallelize
            -convert-vector-to-scf
            -lower-affine
<<<<<<< HEAD
            -convert-scf-to-openmp=num-threads=48
=======
            -convert-scf-to-openmp=${OPENMP_NUM_THREADS}
            -func-bufferize-dynamic-offset
>>>>>>> da2d5863
            -cse
            -memref-expand
            -arith-expand
            -convert-vector-to-llvm
            -convert-arith-to-llvm
            -finalize-memref-to-llvm
            -convert-scf-to-cf
            -convert-cf-to-llvm
            -llvm-request-c-wrappers
            -convert-openmp-to-llvm
            -convert-arith-to-llvm
            -convert-math-to-llvm
            -convert-math-to-libm
            -convert-func-to-llvm
            -reconcile-unrealized-casts |
          ${LLVM_TOOLS_BINARY_DIR}/mlir-translate -mlir-to-llvmir |
          ${LLVM_TOOLS_BINARY_DIR}/llvm-as |
          ${LLVM_TOOLS_BINARY_DIR}/llc ${LLC_RISCV_ATTRS} -filetype=obj -relocation-model=pic -O3
            -o ${CMAKE_CURRENT_BINARY_DIR}/subgraph_decode.o
    DEPENDS buddy-opt ${CMAKE_CURRENT_BINARY_DIR}/subgraph0_decode.mlir
    COMMENT "Building subgraph_decode.o "
    VERBATIM)

add_custom_command(
  OUTPUT forward_prefill-f16.o
  COMMAND ${BUDDY_BINARY_DIR}/buddy-opt ${CMAKE_CURRENT_BINARY_DIR}/forward_prefill-f16.mlir
            -simplify-tosa-reshape |
          ${LLVM_TOOLS_BINARY_DIR}/mlir-opt
            -pass-pipeline ${TOSA_PIPELINE} |
          ${BUDDY_BINARY_DIR}/buddy-opt
            -eliminate-empty-tensors
            -empty-tensor-to-alloc-tensor
            -one-shot-bufferize=${BUFFERIZE_SIMPLE_OPTS}
            -expand-strided-metadata
            -ownership-based-buffer-deallocation
            -buffer-deallocation-simplification
            -bufferization-lower-deallocations
            -matmul-vectorization-blis
            -batchmatmul-optimize
            -convert-linalg-to-affine-loops
            -affine-parallelize
            -convert-vector-to-scf
            -lower-affine
            -convert-scf-to-openmp=num-threads=48
            -cse
            -memref-expand
            -arith-expand
            -convert-vector-to-llvm
            -convert-arith-to-llvm
            -finalize-memref-to-llvm
            -convert-scf-to-cf
            -convert-cf-to-llvm
            -llvm-request-c-wrappers
            -convert-openmp-to-llvm
            -convert-arith-to-llvm
            -convert-math-to-llvm
            -convert-math-to-libm
            -convert-func-to-llvm
            -reconcile-unrealized-casts |
        ${LLVM_TOOLS_BINARY_DIR}/mlir-translate -mlir-to-llvmir |
        ${LLVM_TOOLS_BINARY_DIR}/llvm-as |
        ${LLVM_TOOLS_BINARY_DIR}/llc -filetype=obj -relocation-model=pic -O3
          -o ${CMAKE_CURRENT_BINARY_DIR}/forward_prefill-f16.o
  DEPENDS buddy-opt ${CMAKE_CURRENT_BINARY_DIR}/forward_prefill-f16.mlir
  COMMENT "Building forward_prefill-f16.o "
  VERBATIM)

add_custom_command(
    OUTPUT subgraph_prefill-f16.o
    COMMAND ${BUDDY_BINARY_DIR}/buddy-opt ${CMAKE_CURRENT_BINARY_DIR}/subgraph0_prefill-f16.mlir
              -simplify-tosa-reshape |
            ${LLVM_TOOLS_BINARY_DIR}/mlir-opt
              -pass-pipeline ${TOSA_PIPELINE} |
            ${BUDDY_BINARY_DIR}/buddy-opt
            -eliminate-empty-tensors
            -empty-tensor-to-alloc-tensor
            -convert-elementwise-to-linalg
            -one-shot-bufferize=${BUFFERIZE_SIMPLE_OPTS}
            -expand-strided-metadata
            -ownership-based-buffer-deallocation
            -buffer-deallocation-simplification
            -bufferization-lower-deallocations
            -matmul-vectorization-blis
            -batchmatmul-optimize
            -batchmatmul-transpose-b-vectorization
            -convert-linalg-to-affine-loops
            -affine-loop-fusion
            -affine-parallelize
            -convert-vector-to-scf
            -lower-affine
            -convert-scf-to-openmp=num-threads=48
            -func-bufferize-dynamic-offset
            -cse
            -memref-expand
            -arith-expand
            -convert-vector-to-llvm
            -convert-arith-to-llvm
            -finalize-memref-to-llvm
            -convert-scf-to-cf
            -convert-cf-to-llvm
            -llvm-request-c-wrappers
            -convert-openmp-to-llvm
            -convert-arith-to-llvm
            -convert-math-to-llvm
            -convert-math-to-libm
            -convert-func-to-llvm
            -reconcile-unrealized-casts |
          ${LLVM_TOOLS_BINARY_DIR}/mlir-translate -mlir-to-llvmir |
          ${LLVM_TOOLS_BINARY_DIR}/llvm-as |
          ${LLVM_TOOLS_BINARY_DIR}/llc -filetype=obj -relocation-model=pic -O3
            -o ${CMAKE_CURRENT_BINARY_DIR}/subgraph_prefill-f16.o
    DEPENDS buddy-opt ${CMAKE_CURRENT_BINARY_DIR}/subgraph0_prefill-f16.mlir
    COMMENT "Building subgraph_prefill-f16.o "
    VERBATIM)

add_custom_command(
  OUTPUT forward_decode-f16.o
  COMMAND ${BUDDY_BINARY_DIR}/buddy-opt ${CMAKE_CURRENT_BINARY_DIR}/forward_decode-f16.mlir
            -simplify-tosa-reshape |
          ${LLVM_TOOLS_BINARY_DIR}/mlir-opt
            -pass-pipeline ${TOSA_PIPELINE} |
          ${BUDDY_BINARY_DIR}/buddy-opt
            -eliminate-empty-tensors
            -empty-tensor-to-alloc-tensor
            -one-shot-bufferize=${BUFFERIZE_SIMPLE_OPTS}
            -expand-strided-metadata
            -ownership-based-buffer-deallocation
            -buffer-deallocation-simplification
            -bufferization-lower-deallocations
            -assume-tight-memref-layout
            -matmul-vectorization-blis
            -batchmatmul-optimize
            -convert-linalg-to-affine-loops
            -affine-loop-fusion
            -affine-parallelize
            -convert-vector-to-scf
            -lower-affine
            -convert-scf-to-openmp=num-threads=48
            -cse
            -memref-expand
            -arith-expand
            -convert-vector-to-llvm
            -convert-arith-to-llvm
            -finalize-memref-to-llvm
            -convert-scf-to-cf
            -convert-cf-to-llvm
            -llvm-request-c-wrappers
            -convert-openmp-to-llvm
            -convert-arith-to-llvm
            -convert-math-to-llvm
            -convert-math-to-libm
            -convert-func-to-llvm
            -reconcile-unrealized-casts |
        ${LLVM_TOOLS_BINARY_DIR}/mlir-translate -mlir-to-llvmir |
        ${LLVM_TOOLS_BINARY_DIR}/llvm-as |
        ${LLVM_TOOLS_BINARY_DIR}/llc -filetype=obj -relocation-model=pic -O3
          -o ${CMAKE_CURRENT_BINARY_DIR}/forward_decode-f16.o
  DEPENDS buddy-opt ${CMAKE_CURRENT_BINARY_DIR}/forward_decode-f16.mlir
  COMMENT "Building forward_decode-f16.o "
  VERBATIM)

add_custom_command(
    OUTPUT subgraph_decode-f16.o
    COMMAND ${BUDDY_BINARY_DIR}/buddy-opt ${CMAKE_CURRENT_BINARY_DIR}/subgraph0_decode-f16.mlir
              -simplify-tosa-reshape
              -simplify-tosa-matmul-scalar |
            ${LLVM_TOOLS_BINARY_DIR}/mlir-opt
              -pass-pipeline ${TOSA_PIPELINE} |
            ${BUDDY_BINARY_DIR}/buddy-opt
            -eliminate-empty-tensors
            -empty-tensor-to-alloc-tensor
            -convert-elementwise-to-linalg
            -one-shot-bufferize=${BUFFERIZE_SIMPLE_OPTS}
            -expand-strided-metadata
            -ownership-based-buffer-deallocation
            -buffer-deallocation-simplification
            -bufferization-lower-deallocations
            -assume-tight-memref-layout
            -matmul-vectorization-decode=vector-size=128
            -batch-matmul-vectorization-decode=vector-size=128
            -batchmatmul-transpose-b-vectorization
            -convert-linalg-to-affine-loops
            -affine-parallelize
            -convert-vector-to-scf
            -lower-affine
            -convert-scf-to-openmp=num-threads=48
<<<<<<< HEAD
            -canonicalize
=======
            -func-bufferize-dynamic-offset
>>>>>>> da2d5863
            -cse
            -memref-expand
            -arith-expand
            -convert-vector-to-llvm
            -convert-arith-to-llvm
            -finalize-memref-to-llvm
            -convert-scf-to-cf
            -convert-cf-to-llvm
            -llvm-request-c-wrappers
            -convert-openmp-to-llvm
            -convert-arith-to-llvm
            -convert-math-to-llvm
            -convert-math-to-libm
            -convert-func-to-llvm
            -reconcile-unrealized-casts |
          ${LLVM_TOOLS_BINARY_DIR}/mlir-translate -mlir-to-llvmir |
          ${LLVM_TOOLS_BINARY_DIR}/llvm-as |
          ${LLVM_TOOLS_BINARY_DIR}/llc -filetype=obj -relocation-model=pic -O3
            -o ${CMAKE_CURRENT_BINARY_DIR}/subgraph_decode-f16.o
    DEPENDS buddy-opt ${CMAKE_CURRENT_BINARY_DIR}/subgraph0_decode-f16.mlir
    COMMENT "Building subgraph_decode-f16.o "
    VERBATIM)

add_custom_command(
  OUTPUT forward-bf16.o
  COMMAND ${LLVM_TOOLS_BINARY_DIR}/mlir-opt ${CMAKE_CURRENT_BINARY_DIR}/forward-bf16.mlir
            -pass-pipeline "builtin.module(func.func(tosa-to-linalg-named),func.func(tosa-to-linalg),func.func(tosa-to-tensor),func.func(tosa-to-arith))" |
          ${BUDDY_BINARY_DIR}/buddy-opt
            -eliminate-empty-tensors
            -empty-tensor-to-alloc-tensor
            -one-shot-bufferize="bufferize-function-boundaries"
            -expand-strided-metadata
            -ownership-based-buffer-deallocation
            -buffer-deallocation-simplification
            -bufferization-lower-deallocations
            -matmul-parallel-vectorization-optimize
            -batchmatmul-optimize
            -convert-linalg-to-affine-loops
            -affine-parallelize
            -convert-vector-to-scf
            -lower-affine
            -convert-scf-to-openmp
            -cse
            -memref-expand
            -arith-expand
            -convert-vector-to-llvm
            -convert-arith-to-llvm
            -finalize-memref-to-llvm
            -convert-scf-to-cf
            -convert-cf-to-llvm
            -llvm-request-c-wrappers
            -convert-openmp-to-llvm
            -convert-arith-to-llvm
            -convert-math-to-llvm
            -convert-math-to-libm
            -convert-func-to-llvm
            -reconcile-unrealized-casts |
        ${LLVM_TOOLS_BINARY_DIR}/mlir-translate -mlir-to-llvmir |
        ${LLVM_TOOLS_BINARY_DIR}/llvm-as |
        ${LLVM_TOOLS_BINARY_DIR}/llc -filetype=obj -relocation-model=pic -O3
          -o ${CMAKE_CURRENT_BINARY_DIR}/forward-bf16.o
  DEPENDS buddy-opt ${CMAKE_CURRENT_BINARY_DIR}/forward-bf16.mlir
  COMMENT "Building forward.o "
  VERBATIM)

add_custom_command(
    OUTPUT subgraph-bf16.o
    COMMAND ${LLVM_TOOLS_BINARY_DIR}/mlir-opt ${CMAKE_CURRENT_BINARY_DIR}/subgraph0-bf16.mlir
              -pass-pipeline "builtin.module(func.func(tosa-to-linalg-named),func.func(tosa-to-linalg),func.func(tosa-to-tensor),func.func(tosa-to-arith))" |
            ${BUDDY_BINARY_DIR}/buddy-opt
            -eliminate-empty-tensors
            -empty-tensor-to-alloc-tensor
            -convert-elementwise-to-linalg
            -one-shot-bufferize="bufferize-function-boundaries"
            -expand-strided-metadata
            -ownership-based-buffer-deallocation
            -buffer-deallocation-simplification
            -bufferization-lower-deallocations
            -matmul-parallel-vectorization-optimize
            -batchmatmul-optimize
            -convert-linalg-to-affine-loops
            -affine-parallelize
            -convert-vector-to-scf
            -lower-affine
            -convert-scf-to-openmp
            -cse
            -memref-expand
            -arith-expand
            -convert-vector-to-llvm
            -convert-arith-to-llvm
            -finalize-memref-to-llvm
            -convert-scf-to-cf
            -convert-cf-to-llvm
            -llvm-request-c-wrappers
            -convert-openmp-to-llvm
            -convert-arith-to-llvm
            -convert-math-to-llvm
            -convert-math-to-libm
            -convert-func-to-llvm
            -reconcile-unrealized-casts |
          ${LLVM_TOOLS_BINARY_DIR}/mlir-translate -mlir-to-llvmir |
          ${LLVM_TOOLS_BINARY_DIR}/llvm-as |
          ${LLVM_TOOLS_BINARY_DIR}/llc -filetype=obj -relocation-model=pic -O3
            -o ${CMAKE_CURRENT_BINARY_DIR}/subgraph-bf16.o
    DEPENDS buddy-opt ${CMAKE_CURRENT_BINARY_DIR}/subgraph0-bf16.mlir
    COMMENT "Building subgraph.o "
    VERBATIM)

add_library(DEEPSEEKR1 STATIC forward_prefill.o subgraph_prefill.o forward_decode.o subgraph_decode.o)
add_library(DEEPSEEKR1_F16 STATIC forward_prefill-f16.o subgraph_prefill-f16.o forward_decode-f16.o subgraph_decode-f16.o)
add_library(DEEPSEEKR1_BF16 STATIC forward-bf16.o subgraph-bf16.o)

SET_SOURCE_FILES_PROPERTIES(
  template.o
  PROPERTIES
  EXTERNAL_OBJECT true
  GENERATED true)

SET_TARGET_PROPERTIES(
  DEEPSEEKR1
  PROPERTIES
  LINKER_LANGUAGE C)

SET_TARGET_PROPERTIES(
  DEEPSEEKR1_F16
  PROPERTIES
  LINKER_LANGUAGE C)

SET_TARGET_PROPERTIES(
  DEEPSEEKR1_BF16
  PROPERTIES
  LINKER_LANGUAGE C)

add_executable(buddy-deepseek-r1-run buddy-deepseek-r1-main.cpp)
add_executable(buddy-deepseek-r1-f16-run buddy-deepseek-r1-f16-main.cpp)
add_executable(buddy-deepseek-r1-bf16-run buddy-deepseek-r1-bf16-main.cpp)
add_executable(buddy-deepseek-r1-cli buddy-deepseek-r1-cli.cpp)

set(DEEPSEEKR1_EXAMPLE_PATH ${CMAKE_CURRENT_SOURCE_DIR})
set(DEEPSEEKR1_EXAMPLE_BUILD_PATH ${CMAKE_CURRENT_BINARY_DIR})

target_compile_definitions(buddy-deepseek-r1-run PRIVATE
  DEEPSEEKR1_EXAMPLE_PATH="${DEEPSEEKR1_EXAMPLE_PATH}/"
  DEEPSEEKR1_EXAMPLE_BUILD_PATH="${DEEPSEEKR1_EXAMPLE_BUILD_PATH}/"
)
target_compile_definitions(buddy-deepseek-r1-f16-run PRIVATE
  DEEPSEEKR1_EXAMPLE_PATH="${DEEPSEEKR1_EXAMPLE_PATH}/"
  DEEPSEEKR1_EXAMPLE_BUILD_PATH="${DEEPSEEKR1_EXAMPLE_BUILD_PATH}/"
)
target_compile_definitions(buddy-deepseek-r1-bf16-run PRIVATE
  DEEPSEEKR1_EXAMPLE_PATH="${DEEPSEEKR1_EXAMPLE_PATH}"
  DEEPSEEKR1_EXAMPLE_BUILD_PATH="${DEEPSEEKR1_EXAMPLE_BUILD_PATH}"
)
target_compile_definitions(buddy-deepseek-r1-cli PRIVATE
  DEEPSEEKR1_EXAMPLE_PATH="${DEEPSEEKR1_EXAMPLE_PATH}/"
  DEEPSEEKR1_EXAMPLE_BUILD_PATH="${DEEPSEEKR1_EXAMPLE_BUILD_PATH}/"
)
target_compile_options(buddy-deepseek-r1-cli PRIVATE -fno-rtti)

# Add RISC-V specific compile and link options for the main executable
if(IS_RVV_PLATFORM)
  target_compile_options(buddy-deepseek-r1-run PRIVATE ${RISCV_COMPILE_OPTS})
  target_link_options(buddy-deepseek-r1-run PRIVATE ${RISCV_LINK_OPTS})
endif()

target_link_directories(buddy-deepseek-r1-run PRIVATE ${LLVM_LIBRARY_DIR})
target_link_directories(buddy-deepseek-r1-f16-run PRIVATE ${LLVM_LIBRARY_DIR})
target_link_directories(buddy-deepseek-r1-bf16-run PRIVATE ${LLVM_LIBRARY_DIR})
target_link_directories(buddy-deepseek-r1-cli PRIVATE ${LLVM_LIBRARY_DIR})

set(BUDDY_DEEPSEEKR1_LIBS
  DEEPSEEKR1
  mlir_c_runner_utils
  omp
)
set(BUDDY_DEEPSEEKR1_F16_LIBS
  DEEPSEEKR1_F16
  mlir_c_runner_utils
  omp
)
set(BUDDY_DEEPSEEKR1_BF16_LIBS
  DEEPSEEKR1_BF16
  mlir_c_runner_utils
  omp
)
if(BUDDY_MLIR_USE_MIMALLOC)
  list(APPEND BUDDY_DEEPSEEKR1_LIBS mimalloc)
  list(APPEND BUDDY_DEEPSEEKR1_F16_LIBS mimalloc)
  list(APPEND BUDDY_DEEPSEEKR1_BF16_LIBS mimalloc)
endif()

target_link_libraries(buddy-deepseek-r1-run ${BUDDY_DEEPSEEKR1_LIBS})
target_link_libraries(buddy-deepseek-r1-f16-run ${BUDDY_DEEPSEEKR1_F16_LIBS})
target_link_libraries(buddy-deepseek-r1-bf16-run ${BUDDY_DEEPSEEKR1_BF16_LIBS})
target_link_libraries(buddy-deepseek-r1-cli ${BUDDY_DEEPSEEKR1_LIBS} LLVMOption)

# Create a distributable package
set(DIST_PACKAGE_NAME "buddy-deepseek-r1")
set(DIST_PACKAGE_DIR ${CMAKE_CURRENT_BINARY_DIR}/${DIST_PACKAGE_NAME})
set(DIST_PACKAGE_ARCHIVE ${CMAKE_CURRENT_BINARY_DIR}/${DIST_PACKAGE_NAME}.tar.zst)

add_custom_target(buddy-deepseek-r1-package
  COMMAND ${CMAKE_COMMAND} -E make_directory ${DIST_PACKAGE_DIR}
  COMMAND ${CMAKE_COMMAND} -E copy_if_different
    ${CMAKE_CURRENT_BINARY_DIR}/forward_prefill.mlir
    ${CMAKE_CURRENT_BINARY_DIR}/forward_decode.mlir
    ${CMAKE_CURRENT_BINARY_DIR}/subgraph0_prefill.mlir
    ${CMAKE_CURRENT_BINARY_DIR}/subgraph0_decode.mlir
    ${CMAKE_CURRENT_BINARY_DIR}/arg0.data
    ${DIST_PACKAGE_DIR}/
  COMMAND sh -c "tar -I 'zstd -T0 -10' -cvf ${DIST_PACKAGE_ARCHIVE} ${DIST_PACKAGE_NAME}"
  COMMAND ${CMAKE_COMMAND} -E remove_directory ${DIST_PACKAGE_DIR}
  COMMENT "Creating distributable package: ${DIST_PACKAGE_ARCHIVE}"
  WORKING_DIRECTORY ${CMAKE_CURRENT_BINARY_DIR}
  DEPENDS
    ${CMAKE_CURRENT_BINARY_DIR}/forward_prefill.mlir
    ${CMAKE_CURRENT_BINARY_DIR}/forward_decode.mlir
    ${CMAKE_CURRENT_BINARY_DIR}/subgraph0_prefill.mlir
    ${CMAKE_CURRENT_BINARY_DIR}/subgraph0_decode.mlir
    ${CMAKE_CURRENT_BINARY_DIR}/arg0.data
  USES_TERMINAL
  VERBATIM
)<|MERGE_RESOLUTION|>--- conflicted
+++ resolved
@@ -123,12 +123,7 @@
             -affine-parallelize
             -convert-vector-to-scf
             -lower-affine
-<<<<<<< HEAD
             -convert-scf-to-openmp=num-threads=48
-=======
-            -convert-scf-to-openmp=${OPENMP_NUM_THREADS}
-            -func-bufferize-dynamic-offset
->>>>>>> da2d5863
             -cse
             -memref-expand
             -arith-expand
@@ -213,19 +208,13 @@
             -buffer-deallocation-simplification
             -bufferization-lower-deallocations
             -assume-tight-memref-layout
-            -matmul-vectorization-decode=vector-size=128
-            -batch-matmul-vectorization-decode=vector-size=128
-            -batchmatmul-transpose-b-vectorization=vector-size=16
-            -convert-linalg-to-affine-loops
-            -affine-parallelize
-            -convert-vector-to-scf
-            -lower-affine
-<<<<<<< HEAD
-            -convert-scf-to-openmp=num-threads=48
-=======
+            -matmul-vectorization-decode
+            -batchmatmul-optimize
+            -convert-linalg-to-llvm-ir
+            -affine-parallelize
+            -convert-vector-to-scf
+            -lower-affine
             -convert-scf-to-openmp=${OPENMP_NUM_THREADS}
-            -func-bufferize-dynamic-offset
->>>>>>> da2d5863
             -cse
             -memref-expand
             -arith-expand
@@ -243,17 +232,15 @@
             -reconcile-unrealized-casts |
           ${LLVM_TOOLS_BINARY_DIR}/mlir-translate -mlir-to-llvmir |
           ${LLVM_TOOLS_BINARY_DIR}/llvm-as |
-          ${LLVM_TOOLS_BINARY_DIR}/llc ${LLC_RISCV_ATTRS} -filetype=obj -relocation-model=pic -O3
+          ${LLVM_TOOLS_BINARY_DIR}/llc -filetype=obj -relocation-model=pic -O3
             -o ${CMAKE_CURRENT_BINARY_DIR}/subgraph_decode.o
     DEPENDS buddy-opt ${CMAKE_CURRENT_BINARY_DIR}/subgraph0_decode.mlir
     COMMENT "Building subgraph_decode.o "
     VERBATIM)
 
 add_custom_command(
-  OUTPUT forward_prefill-f16.o
-  COMMAND ${BUDDY_BINARY_DIR}/buddy-opt ${CMAKE_CURRENT_BINARY_DIR}/forward_prefill-f16.mlir
-            -simplify-tosa-reshape |
-          ${LLVM_TOOLS_BINARY_DIR}/mlir-opt
+  OUTPUT forward-f16.o
+  COMMAND ${LLVM_TOOLS_BINARY_DIR}/mlir-opt ${CMAKE_CURRENT_BINARY_DIR}/forward-f16.mlir
             -pass-pipeline ${TOSA_PIPELINE} |
           ${BUDDY_BINARY_DIR}/buddy-opt
             -eliminate-empty-tensors
@@ -263,7 +250,7 @@
             -ownership-based-buffer-deallocation
             -buffer-deallocation-simplification
             -bufferization-lower-deallocations
-            -matmul-vectorization-blis
+            -matmul-parallel-vectorization-optimize
             -batchmatmul-optimize
             -convert-linalg-to-affine-loops
             -affine-parallelize
@@ -288,135 +275,37 @@
         ${LLVM_TOOLS_BINARY_DIR}/mlir-translate -mlir-to-llvmir |
         ${LLVM_TOOLS_BINARY_DIR}/llvm-as |
         ${LLVM_TOOLS_BINARY_DIR}/llc -filetype=obj -relocation-model=pic -O3
-          -o ${CMAKE_CURRENT_BINARY_DIR}/forward_prefill-f16.o
-  DEPENDS buddy-opt ${CMAKE_CURRENT_BINARY_DIR}/forward_prefill-f16.mlir
-  COMMENT "Building forward_prefill-f16.o "
+          -o ${CMAKE_CURRENT_BINARY_DIR}/forward-f16.o
+  DEPENDS buddy-opt ${CMAKE_CURRENT_BINARY_DIR}/forward-f16.mlir
+  COMMENT "Building forward.o "
   VERBATIM)
 
 add_custom_command(
-    OUTPUT subgraph_prefill-f16.o
-    COMMAND ${BUDDY_BINARY_DIR}/buddy-opt ${CMAKE_CURRENT_BINARY_DIR}/subgraph0_prefill-f16.mlir
-              -simplify-tosa-reshape |
-            ${LLVM_TOOLS_BINARY_DIR}/mlir-opt
+    OUTPUT subgraph-f16.o
+    COMMAND ${LLVM_TOOLS_BINARY_DIR}/mlir-opt ${CMAKE_CURRENT_BINARY_DIR}/subgraph0-f16.mlir
               -pass-pipeline ${TOSA_PIPELINE} |
             ${BUDDY_BINARY_DIR}/buddy-opt
             -eliminate-empty-tensors
             -empty-tensor-to-alloc-tensor
             -convert-elementwise-to-linalg
+            -canonicalize
+            -cse
             -one-shot-bufferize=${BUFFERIZE_SIMPLE_OPTS}
             -expand-strided-metadata
             -ownership-based-buffer-deallocation
             -buffer-deallocation-simplification
             -bufferization-lower-deallocations
-            -matmul-vectorization-blis
-            -batchmatmul-optimize
-            -batchmatmul-transpose-b-vectorization
-            -convert-linalg-to-affine-loops
-            -affine-loop-fusion
+            -matmul-parallel-vectorization-optimize
+            -batchmatmul-optimize
+            -canonicalize
+            -cse
+            -sccp
+            -convert-linalg-to-affine-loops
             -affine-parallelize
             -convert-vector-to-scf
             -lower-affine
             -convert-scf-to-openmp=num-threads=48
-            -func-bufferize-dynamic-offset
-            -cse
-            -memref-expand
-            -arith-expand
-            -convert-vector-to-llvm
-            -convert-arith-to-llvm
-            -finalize-memref-to-llvm
-            -convert-scf-to-cf
-            -convert-cf-to-llvm
-            -llvm-request-c-wrappers
-            -convert-openmp-to-llvm
-            -convert-arith-to-llvm
-            -convert-math-to-llvm
-            -convert-math-to-libm
-            -convert-func-to-llvm
-            -reconcile-unrealized-casts |
-          ${LLVM_TOOLS_BINARY_DIR}/mlir-translate -mlir-to-llvmir |
-          ${LLVM_TOOLS_BINARY_DIR}/llvm-as |
-          ${LLVM_TOOLS_BINARY_DIR}/llc -filetype=obj -relocation-model=pic -O3
-            -o ${CMAKE_CURRENT_BINARY_DIR}/subgraph_prefill-f16.o
-    DEPENDS buddy-opt ${CMAKE_CURRENT_BINARY_DIR}/subgraph0_prefill-f16.mlir
-    COMMENT "Building subgraph_prefill-f16.o "
-    VERBATIM)
-
-add_custom_command(
-  OUTPUT forward_decode-f16.o
-  COMMAND ${BUDDY_BINARY_DIR}/buddy-opt ${CMAKE_CURRENT_BINARY_DIR}/forward_decode-f16.mlir
-            -simplify-tosa-reshape |
-          ${LLVM_TOOLS_BINARY_DIR}/mlir-opt
-            -pass-pipeline ${TOSA_PIPELINE} |
-          ${BUDDY_BINARY_DIR}/buddy-opt
-            -eliminate-empty-tensors
-            -empty-tensor-to-alloc-tensor
-            -one-shot-bufferize=${BUFFERIZE_SIMPLE_OPTS}
-            -expand-strided-metadata
-            -ownership-based-buffer-deallocation
-            -buffer-deallocation-simplification
-            -bufferization-lower-deallocations
-            -assume-tight-memref-layout
-            -matmul-vectorization-blis
-            -batchmatmul-optimize
-            -convert-linalg-to-affine-loops
-            -affine-loop-fusion
-            -affine-parallelize
-            -convert-vector-to-scf
-            -lower-affine
-            -convert-scf-to-openmp=num-threads=48
-            -cse
-            -memref-expand
-            -arith-expand
-            -convert-vector-to-llvm
-            -convert-arith-to-llvm
-            -finalize-memref-to-llvm
-            -convert-scf-to-cf
-            -convert-cf-to-llvm
-            -llvm-request-c-wrappers
-            -convert-openmp-to-llvm
-            -convert-arith-to-llvm
-            -convert-math-to-llvm
-            -convert-math-to-libm
-            -convert-func-to-llvm
-            -reconcile-unrealized-casts |
-        ${LLVM_TOOLS_BINARY_DIR}/mlir-translate -mlir-to-llvmir |
-        ${LLVM_TOOLS_BINARY_DIR}/llvm-as |
-        ${LLVM_TOOLS_BINARY_DIR}/llc -filetype=obj -relocation-model=pic -O3
-          -o ${CMAKE_CURRENT_BINARY_DIR}/forward_decode-f16.o
-  DEPENDS buddy-opt ${CMAKE_CURRENT_BINARY_DIR}/forward_decode-f16.mlir
-  COMMENT "Building forward_decode-f16.o "
-  VERBATIM)
-
-add_custom_command(
-    OUTPUT subgraph_decode-f16.o
-    COMMAND ${BUDDY_BINARY_DIR}/buddy-opt ${CMAKE_CURRENT_BINARY_DIR}/subgraph0_decode-f16.mlir
-              -simplify-tosa-reshape
-              -simplify-tosa-matmul-scalar |
-            ${LLVM_TOOLS_BINARY_DIR}/mlir-opt
-              -pass-pipeline ${TOSA_PIPELINE} |
-            ${BUDDY_BINARY_DIR}/buddy-opt
-            -eliminate-empty-tensors
-            -empty-tensor-to-alloc-tensor
-            -convert-elementwise-to-linalg
-            -one-shot-bufferize=${BUFFERIZE_SIMPLE_OPTS}
-            -expand-strided-metadata
-            -ownership-based-buffer-deallocation
-            -buffer-deallocation-simplification
-            -bufferization-lower-deallocations
-            -assume-tight-memref-layout
-            -matmul-vectorization-decode=vector-size=128
-            -batch-matmul-vectorization-decode=vector-size=128
-            -batchmatmul-transpose-b-vectorization
-            -convert-linalg-to-affine-loops
-            -affine-parallelize
-            -convert-vector-to-scf
-            -lower-affine
-            -convert-scf-to-openmp=num-threads=48
-<<<<<<< HEAD
             -canonicalize
-=======
-            -func-bufferize-dynamic-offset
->>>>>>> da2d5863
             -cse
             -memref-expand
             -arith-expand
