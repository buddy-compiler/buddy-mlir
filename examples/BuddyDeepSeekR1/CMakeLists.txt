--- conflicted
+++ resolved
@@ -189,13 +189,8 @@
             -buffer-deallocation-simplification
             -bufferization-lower-deallocations
             -assume-tight-memref-layout
-<<<<<<< HEAD
-            -matmul-vectorization-decode
-            -batchmatmul-optimize
-=======
             -matmul-vectorization-decode=vector-size=128
             -batch-matmul-vectorization-decode=vector-size=128
->>>>>>> 60db4078
             -batchmatmul-transpose-b-vectorization
             -convert-linalg-to-affine-loops
             -affine-loop-fusion
