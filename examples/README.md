# Examples

The purpose of the examples is to give users a better understanding of how to use the passes and the interfaces in buddy-mlir. Currently, we provide three types of examples.

- IR level conversion and transformation examples.
- Domain-specific application level examples.
- Testing and demonstrating examples.

## IR Level Examples

The IR level examples show how to use the passes in upstream MLIR and buddy-mlir, some of these examples come from the MLIR integration test. Most cases can be run directly with the MLIR JIT engine `mlir-cpu-runner`. The lowering pipeline and the toolchain configuration are specified in makefile target. Before you start trying the IR level examples, please make sure you have completed the [get started part](../README.md). 

Then you can find a Dialect that you are interested in, and you can go to the corresponding directory to find the target you want to run. The naming convention for target is `<Dialect Name>-<Operation Name>-<Target Type>`. For most examples, we provide the 
following targets:

- Lower Target (`<Dialect Name>-<Operation Name>-lower`): the lower target is designed to show the lowering pipeline. You can also remove some of these passes to see the different generated MLIR code. The name of the output file is `log.mlir`.

- Translate Target (`<Dialect Name>-<Operation Name>-translate`): the translate target is designed to show the LLVM IR that generate from MLIR. The name of the output file is `log.ll`.

- Executable Target (`<Dialect Name>-<Operation Name>-run`): the executable target uses MLIR JIT engine to showe the result of the cases.

You can run these targets with the `make` command. Take an example with the `memref.dim` operation, you can run the following command:

```
$ cd buddy-mlir/examples/MLIRMemRef
$ make memref-dim-lower
$ make memref-dim-translate
$ make memref-dim-run
```

Feel free to send PR when you write a new example.

## Domain-specific Application Level Examples

The domain-specific application level examples show how to use MLIR in domain applications and how to use the interfaces we provide. Currently, we provide the following examples. Before you start trying the application level examples, please make sure you have completed the [get started part](../README.md).

### Convolution Vectorization Examples

So far, we provide the 2D convolution vectorization pass `conv-vectorization`. The pass implements the Coefficients Broadcasting algorithm with Strip Mining strategy, and the strip mining size is configurable. Take the size of 256 as an example, you can use the tool with the following configuration.

```
$ buddy-opt <input> -conv-vectorization="strip-mining=256"
```

- Conversion example

We provide a function with `linalg.conv_2d` operation. You can use the following commands to print the conversion result.

```
$ cd buddy-mlir/build/bin
$ ./buddy-opt ../../examples/ConvOpt/conv2d.mlir -conv-vectorization="strip-mining=256"
```

- Edge detection example

We also provide an edge detection example to show the optimization. 
The `conv-vectorization` pass is responsible for lowering the `linalg.conv_2d` with our algorithm. And then we use `mlir-translate` and `llc` tools to generate the object file. At last, we call the MLIR convolution function in a C++ program.

Please make sure OpenCV is installed to play around.

This example can also show the "magic" of AutoConfig mechanism that can help you specify the `strip mining size`, `ISA SIMD/Vector extension`, and `target triple`. You only need to enable the `BUDDY_EXAMPLES` option and don't worry about the toolchain configuration.

```
$ cd buddy-mlir/build
$ cmake -G Ninja .. -DBUDDY_EXAMPLES=ON -DBUDDY_ENABLE_OPENCV=ON
$ ninja edge-detection
```

Of course, you can also use your own configuration assigning values `-DBUDDY_CONV_OPT_STRIP_MINING` (e.g. 64) and `-DBUDDY_OPT_ATTR` (e.g. avx2).

We provide an image at `buddy-mlir/examples/ConvOpt/images/YuTu.png`, which is the robotic lunar rover that formed part of the Chinese Chang'e 3 mission.

You can detect the edge of the image with `edge-detection`.

```
$ cd bin
$ ./edge-detection ../../examples/ConvOpt/images/YuTu.png
```

We also provide the performance comparison between our `buddy-opt` tool and other state-of-the-art approaches. 
For more details, please see [the benchamrk in the buddy-benchmark repo](https://github.com/buddy-compiler/buddy-benchmark#image-processing-benchmark).


### Digital Image Processing Examples


```
$ buddy-opt <input> -lower-dip="DIP-strip-mining=${BUDDY_DIP_OPT_STRIP_MINING}"
```

- Conversion example:

```
$ cd buddy-mlir/build/bin
$ ./buddy-opt ../../examples/DIPDialect/corr2d.mlir --lower-dip="DIP-strip-mining=${BUDDY_DIP_OPT_STRIP_MINING}"
```

- Edge detection example:

Build and run the example.

*Note: Please make sure OpenCV is installed to play around.*

This example can also show the "magic" of AutoConfig mechanism that can help you specify the `strip mining size`, `ISA SIMD/Vector extension`, and `target triple`. You only need to enable the `BUDDY_EXAMPLES` option and don't worry about the toolchain configuration.

```
$ cd buddy-mlir/build
$ cmake -G Ninja .. -DBUDDY_EXAMPLES=ON -DBUDDY_ENABLE_OPENCV=ON
$ ninja correlation2D
$ cd bin
$ ./correlation2D ../../examples/ConvOpt/images/YuTu.png result-dip-corr2d-replicate-padding.png result-dip-corr2d-constant-padding.png
```

Of course, you can also use your own configuration assigning values `-DBUDDY_DIP_OPT_STRIP_MINING` (e.g. 64) and `-DBUDDY_OPT_ATTR` (e.g. avx2).

*Note: Maximum allowed value of `BUDDY_DIP_OPT_STRIP_MINING` for producing correct result is equal to image width.*

 - Rotation example:
```
$ cd buddy-mlir/build
$ cmake -G Ninja .. -DBUDDY_EXAMPLES=ON -DBUDDY_ENABLE_OPENCV=ON
$ ninja rotation2D
$ cd bin
$ ./rotation2D ../../examples/ConvOpt/images/YuTu.png result-dip-rotate.png
```

 - Resize example:
```
$ cd buddy-mlir/build
$ cmake -G Ninja .. -DBUDDY_EXAMPLES=ON -DBUDDY_ENABLE_OPENCV=ON
$ ninja resize2D
$ cd bin
$ ./resize2D ../../examples/ConvOpt/images/YuTu.png result-dip-resize.png
```

We also provide the performance comparison between our `buddy-opt` tool and other state-of-the-art approaches. 
For more details, please see [the benchamrk in the buddy-benchmark repo](https://github.com/buddy-compiler/buddy-benchmark#image-processing-benchmark).

### Digital Audio Processing Examples

- Fir Lowpass example:

Build and run the example.

*Note: No external library required.*

This example shows how FIR is acheived using our library and MLIR-based convolution method. It uses basic lowering pipelines so performance is poor by default. Different windows could be applied and cutoff frequency could be altered. The result could be saved to any specified destination available, or saved to current working directory by default. Notice that you must specify input file first than the output destination could be specified.

```
$ cd buddy-mlir/build
$ cmake -G Ninja .. \
    -DMLIR_DIR=$PWD/../llvm/build/lib/cmake/mlir \
    -DLLVM_DIR=$PWD/../llvm/build/lib/cmake/llvm \
    -DLLVM_ENABLE_ASSERTIONS=ON \
    -DCMAKE_BUILD_TYPE=RELEASE
$ ninja firLowpass
$ cd bin
$ ./firLowpass [input_file] [output_dest]
```
Specify nothing to process default NASA audio.

<<<<<<< HEAD
- Iir Lowpass example:
=======
- Biquad example:
>>>>>>> 39132e8d

Build and run the example.

*Note: No external library required.*

<<<<<<< HEAD
This example shows how IIR is acheived using our library. The result could be saved to any specified destination available, or saved to current working directory by default. Notice that you must specify input file first than the output destination could be specified.
=======
This example shows how Biquad is acheived using our library. The result could be saved to any specified destination available, or saved to current working directory by default. Notice that you must specify input file first than the output destination could be specified.
>>>>>>> 39132e8d

```
$ cd buddy-mlir/build
$ cmake -G Ninja .. \
    -DMLIR_DIR=$PWD/../llvm/build/lib/cmake/mlir \
    -DLLVM_DIR=$PWD/../llvm/build/lib/cmake/llvm \
    -DLLVM_ENABLE_ASSERTIONS=ON \
    -DBUDDY_EXAMPLES=ON \
    -DCMAKE_BUILD_TYPE=RELEASE
<<<<<<< HEAD
$ ninja iirLowpass
$ cd bin
$ ./iirLowpass [input_file] [output_dest]
```
You can also use your own configuration assigning values `-DBUDDY_DAP_OPT_VECTOR_SPLITTING` (e.g. 64) and `-DBUDDY_OPT_ATTR` (e.g. avx2).
=======
$ ninja biquad
$ cd bin
$ ./biquad [input_file] [output_dest]
```
You can also use your own configuration assigning values -DBUDDY_DAP_OPT_VECTOR_SPLITTING (e.g. 64) and -DBUDDY_OPT_ATTR (e.g. avx2).
>>>>>>> 39132e8d

Specify nothing to process default NASA audio.

## Testing and Demonstrating Examples

```
$ buddy-opt <input> -lower-bud
```

Example:

```
$ cd buddy-mlir/build/bin
$ ./buddy-opt ../../examples/BudDialect/TestConstant.mlir --lower-bud
```

## DSL Examples

We use Antlr as the frontend framework.

1. Build LLVM/MLIR with RTTI and EH enabled.

```
$ cd buddy-mlir
$ mkdir llvm/build
$ cd llvm/build
$ cmake -G Ninja ../llvm \
    -DLLVM_ENABLE_PROJECTS="mlir" \
    -DLLVM_BUILD_EXAMPLES=ON \
    -DLLVM_TARGETS_TO_BUILD="host;RISCV" \
    -DLLVM_ENABLE_ASSERTIONS=ON \
    -DCMAKE_BUILD_TYPE=RELEASE \
    -DLLVM_ENABLE_RTTI=ON \
    -DLLVM_ENABLE_EH=ON
$ ninja check-mlir
```

2. Build buddy-mlir with `BUDDY_DSL_EXAMPLES` enabled.

```
$ cd buddy-mlir
$ mkdir build
$ cd build
$ cmake -G Ninja .. \
    -DMLIR_DIR=$PWD/../llvm/build/lib/cmake/mlir \
    -DLLVM_DIR=$PWD/../llvm/build/lib/cmake/llvm \
    -DLLVM_ENABLE_ASSERTIONS=ON \
    -DCMAKE_BUILD_TYPE=RELEASE \
    -DBUDDY_DSL_EXAMPLES=ON
$ ninja
```

3. Run the example.

For example, you can run the example of constant printing through makefile target `buddy-toy-constant-run`:

```
$ cd buddy-mlir/examples/ToyDSL
$ make buddy-toy-constant-run
```

All Toy DSL executable targets can be found in the `buddy-mlir/examples/ToyDSL/makefile`.<|MERGE_RESOLUTION|>--- conflicted
+++ resolved
@@ -159,21 +159,13 @@
 ```
 Specify nothing to process default NASA audio.
 
-<<<<<<< HEAD
-- Iir Lowpass example:
-=======
 - Biquad example:
->>>>>>> 39132e8d
 
 Build and run the example.
 
 *Note: No external library required.*
 
-<<<<<<< HEAD
-This example shows how IIR is acheived using our library. The result could be saved to any specified destination available, or saved to current working directory by default. Notice that you must specify input file first than the output destination could be specified.
-=======
 This example shows how Biquad is acheived using our library. The result could be saved to any specified destination available, or saved to current working directory by default. Notice that you must specify input file first than the output destination could be specified.
->>>>>>> 39132e8d
 
 ```
 $ cd buddy-mlir/build
@@ -183,19 +175,35 @@
     -DLLVM_ENABLE_ASSERTIONS=ON \
     -DBUDDY_EXAMPLES=ON \
     -DCMAKE_BUILD_TYPE=RELEASE
-<<<<<<< HEAD
+$ ninja biquad
+$ cd bin
+$ ./biquad [input_file] [output_dest]
+```
+You can also use your own configuration assigning values `-DBUDDY_DAP_OPT_VECTOR_SPLITTING` (e.g. 64) and `-DBUDDY_OPT_ATTR` (e.g. avx2).
+
+Specify nothing to process default NASA audio.
+
+- Iir Lowpass example:
+
+Build and run the example.
+
+*Note: No external library required.*
+
+This example shows how IIR is acheived using our library. The result could be saved to any specified destination available, or saved to current working directory by default. Notice that you must specify input file first than the output destination could be specified.
+
+```
+$ cd buddy-mlir/build
+$ cmake -G Ninja .. \
+    -DMLIR_DIR=$PWD/../llvm/build/lib/cmake/mlir \
+    -DLLVM_DIR=$PWD/../llvm/build/lib/cmake/llvm \
+    -DLLVM_ENABLE_ASSERTIONS=ON \
+    -DBUDDY_EXAMPLES=ON \
+    -DCMAKE_BUILD_TYPE=RELEASE
 $ ninja iirLowpass
 $ cd bin
 $ ./iirLowpass [input_file] [output_dest]
 ```
 You can also use your own configuration assigning values `-DBUDDY_DAP_OPT_VECTOR_SPLITTING` (e.g. 64) and `-DBUDDY_OPT_ATTR` (e.g. avx2).
-=======
-$ ninja biquad
-$ cd bin
-$ ./biquad [input_file] [output_dest]
-```
-You can also use your own configuration assigning values -DBUDDY_DAP_OPT_VECTOR_SPLITTING (e.g. 64) and -DBUDDY_OPT_ATTR (e.g. avx2).
->>>>>>> 39132e8d
 
 Specify nothing to process default NASA audio.
 
