# Buddy Compiler LLaMA Example

<<<<<<< HEAD
1. Download llama2 model

You should download llama model. You can get model from [meta ai](https://ai.meta.com/llama/).

2. Python virtual environment

We recommend you to use anaconda3 to create python virtual environment. You should install python packages as buddy-mlir/requirements.

3. llama2 model convert to hugging face format

You should convert llama2 model which download from meta ai to hugging face format. Because we use hugging face api to get llama2 model.

```
python llama2-to-hf.py --input_dir path-to-llama2-model --model_size 7B --output_dir path-to-save-llama-hf-model
```

Such as you have a 7B llama2 model, in your input_dir path-to-llama-model, you should have a tokenizer.model and a directory named "7B". You should put your 7B llama2 model inside the "7B" directory.

In addition, you should set your output_dir into test-llama2.py.
```
tokenizer = LlamaTokenizer.from_pretrained('path-to-llama2-hf-model')
model = LlamaForCausalLM.from_pretrained('path-to-llama2-hf-model', torchscript=True)
=======
1. Download LLaMA2 model

You should download llama model. You can get model from [meta ai](https://ai.meta.com/llama/).

2. Enter Python virtual environment

We recommend you to use anaconda3 to create python virtual environment. You should install python packages as buddy-mlir/requirements.

```
$ conda activate <your virtual environment name>
$ cd buddy-mlir
$ pip install -r requirements.txt
```

3. LLaMA2 model convert to HuggingFace format

You should convert LLaMA2 model which download from meta ai to HuggingFace format. Because we use HuggingFace api to get LLaMA2 model.

```
$ cd examples/BuddyLlama
$ python llama2-to-hf.py --input_dir path-to-llama2-model --model_size 7B --output_dir path-to-save-llama-hf-model
```

Such as you have a 7B LLaMA2 model, in your input_dir path-to-llama-model, you should have a tokenizer.model and a directory named "7B". You should put your 7B LLaMA2 model inside the "7B" directory.

In addition, set an environment variable for the generated LLaMA model.
```
$ export LLAMA_MODEL_PATH=/path-to-save-llama-hf-model/
>>>>>>> 09625fb6
```

4. Build and check LLVM/MLIR

```
$ cd buddy-mlir
$ mkdir llvm/build
$ cd llvm/build
$ cmake -G Ninja ../llvm \
    -DLLVM_ENABLE_PROJECTS="mlir;clang;openmp" \
    -DLLVM_TARGETS_TO_BUILD="host;RISCV" \
    -DLLVM_ENABLE_ASSERTIONS=ON \
    -DOPENMP_ENABLE_LIBOMPTARGET=OFF \
    -DCMAKE_BUILD_TYPE=RELEASE \
    -DMLIR_ENABLE_BINDINGS_PYTHON=ON \
    -DPython3_EXECUTABLE=$(which python3)
$ ninja check-clang check-mlir omp
```
<<<<<<< HEAD
Set environment variable.
```
export LD_LIBRARY_PATH=$HOME/path-to-buddy-mlir/llvm/build/lib:$LD_LIBRARY_PATH
export LIBRARY_PATH=$HOME/path-to-buddy-mlir/llvm/build/lib:$LIBRARY_PATH
```
=======
>>>>>>> 09625fb6

5. Build and check buddy-mlir

```
$ cd buddy-mlir
$ mkdir build
$ cd build
$ cmake -G Ninja .. \
    -DMLIR_DIR=$PWD/../llvm/build/lib/cmake/mlir \
    -DLLVM_DIR=$PWD/../llvm/build/lib/cmake/llvm \
    -DLLVM_ENABLE_ASSERTIONS=ON \
    -DCMAKE_BUILD_TYPE=RELEASE \
    -DBUDDY_MLIR_ENABLE_PYTHON_PACKAGES=ON \
    -DPython3_EXECUTABLE=$(which python3)
$ ninja
$ ninja check-buddy
```
Set environment variable.
```
export PYTHONPATH=/path-to-buddy-mlir/llvm/build/tools/mlir/python_packages/mlir_core:/path-to-buddy-mlir/build/python_packages:${PYTHONPATH}
```

6. Build and run LLaMA example

```
$ cmake -G Ninja .. -DBUDDY_LLAMA_EXAMPLES=ON
$ ninja buddy-llama-run
$ cd bin
$ ./buddy-llama-run
```
<<<<<<< HEAD
This build will spend a few minutes. We recommend you to use better cpu such as server-level cpu to run buddy-llama-run.
=======
This build will spend a few minutes. We recommend you to use better cpu such as server-level cpu to run buddy-llama-run.

If you wish to utilize `mimalloc` as a memory allocator, you need to set `BUDDY_MLIR_USE_MIMALLOC` and `MIMALLOC_BUILD_DIR`.
For more details, please see [here](../../thirdparty/README.md#the-mimalloc-allocator).
>>>>>>> 09625fb6
<|MERGE_RESOLUTION|>--- conflicted
+++ resolved
@@ -1,29 +1,5 @@
 # Buddy Compiler LLaMA Example
 
-<<<<<<< HEAD
-1. Download llama2 model
-
-You should download llama model. You can get model from [meta ai](https://ai.meta.com/llama/).
-
-2. Python virtual environment
-
-We recommend you to use anaconda3 to create python virtual environment. You should install python packages as buddy-mlir/requirements.
-
-3. llama2 model convert to hugging face format
-
-You should convert llama2 model which download from meta ai to hugging face format. Because we use hugging face api to get llama2 model.
-
-```
-python llama2-to-hf.py --input_dir path-to-llama2-model --model_size 7B --output_dir path-to-save-llama-hf-model
-```
-
-Such as you have a 7B llama2 model, in your input_dir path-to-llama-model, you should have a tokenizer.model and a directory named "7B". You should put your 7B llama2 model inside the "7B" directory.
-
-In addition, you should set your output_dir into test-llama2.py.
-```
-tokenizer = LlamaTokenizer.from_pretrained('path-to-llama2-hf-model')
-model = LlamaForCausalLM.from_pretrained('path-to-llama2-hf-model', torchscript=True)
-=======
 1. Download LLaMA2 model
 
 You should download llama model. You can get model from [meta ai](https://ai.meta.com/llama/).
@@ -52,7 +28,6 @@
 In addition, set an environment variable for the generated LLaMA model.
 ```
 $ export LLAMA_MODEL_PATH=/path-to-save-llama-hf-model/
->>>>>>> 09625fb6
 ```
 
 4. Build and check LLVM/MLIR
@@ -71,14 +46,6 @@
     -DPython3_EXECUTABLE=$(which python3)
 $ ninja check-clang check-mlir omp
 ```
-<<<<<<< HEAD
-Set environment variable.
-```
-export LD_LIBRARY_PATH=$HOME/path-to-buddy-mlir/llvm/build/lib:$LD_LIBRARY_PATH
-export LIBRARY_PATH=$HOME/path-to-buddy-mlir/llvm/build/lib:$LIBRARY_PATH
-```
-=======
->>>>>>> 09625fb6
 
 5. Build and check buddy-mlir
 
@@ -109,11 +76,7 @@
 $ cd bin
 $ ./buddy-llama-run
 ```
-<<<<<<< HEAD
-This build will spend a few minutes. We recommend you to use better cpu such as server-level cpu to run buddy-llama-run.
-=======
 This build will spend a few minutes. We recommend you to use better cpu such as server-level cpu to run buddy-llama-run.
 
 If you wish to utilize `mimalloc` as a memory allocator, you need to set `BUDDY_MLIR_USE_MIMALLOC` and `MIMALLOC_BUILD_DIR`.
-For more details, please see [here](../../thirdparty/README.md#the-mimalloc-allocator).
->>>>>>> 09625fb6
+For more details, please see [here](../../thirdparty/README.md#the-mimalloc-allocator).