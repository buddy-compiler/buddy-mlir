function(BuildLlama dtype)

add_custom_command(
  OUTPUT ${BUDDY_EXAMPLES_DIR}/BuddyLlama/${dtype}-forward.mlir ${BUDDY_EXAMPLES_DIR}/BuddyLlama/${dtype}-subgraph0.mlir
  COMMAND ${Python3_EXECUTABLE} ${BUDDY_EXAMPLES_DIR}/BuddyLlama/import-llama.py --dtype ${dtype}
  COMMENT "Generating forward.mlir, subgraph0.mlir and params.data for ${dtype} model"
)

add_custom_command(
<<<<<<< HEAD
  OUTPUT ${dtype}-forward.o
  COMMAND ${LLVM_TOOLS_BINARY_DIR}/mlir-opt ${BUDDY_EXAMPLES_DIR}/BuddyLlama/${dtype}-forward.mlir 
            -pass-pipeline "builtin.module(func.func(tosa-to-linalg-named),func.func(tosa-to-linalg),func.func(tosa-to-tensor),func.func(tosa-to-arith))" |
          ${BUDDY_BINARY_DIR}/buddy-opt 
          -arith-expand
          -eliminate-empty-tensors
          -empty-tensor-to-alloc-tensor
          -one-shot-bufferize
          -matmul-paralell-vectorization-optimize
          -batchmatmul-optimize
          -convert-linalg-to-affine-loops
          -affine-loop-fusion
          -affine-parallelize
          -lower-affine
          -convert-scf-to-openmp
          -func-bufferize
          -arith-bufferize
          -tensor-bufferize
          -buffer-deallocation
          -finalizing-bufferize
          -convert-vector-to-scf
          -expand-strided-metadata
          -convert-vector-to-llvm
          -memref-expand
          -arith-expand
          -convert-arith-to-llvm
          -finalize-memref-to-llvm
          -convert-scf-to-cf
          -llvm-request-c-wrappers
          -convert-openmp-to-llvm
          -convert-arith-to-llvm
          -convert-math-to-llvm
          -convert-math-to-libm 
          -convert-func-to-llvm
          -reconcile-unrealized-casts |
        ${LLVM_TOOLS_BINARY_DIR}/mlir-translate -mlir-to-llvmir |
        tee ${BUDDY_BINARY_DIR}/../examples/BuddyLlama/${dtype}-forward.llvm |
        ${LLVM_TOOLS_BINARY_DIR}/llvm-as -o ${BUDDY_BINARY_DIR}/../examples/BuddyLlama/${dtype}-forward.llvm.bc
  COMMAND ${LLVM_TOOLS_BINARY_DIR}/llc ${BUDDY_BINARY_DIR}/../examples/BuddyLlama/${dtype}-forward.llvm.bc -filetype=obj -relocation-model=pic -O3 -mattr=+f16c,+avx512bf16
          -o ${BUDDY_BINARY_DIR}/../examples/BuddyLlama/${dtype}-forward.o
  COMMAND ${LLVM_TOOLS_BINARY_DIR}/llc ${BUDDY_BINARY_DIR}/../examples/BuddyLlama/${dtype}-forward.llvm.bc -filetype=asm -relocation-model=pic -O3 -mattr=+f16c,+avx512bf16
          -o ${BUDDY_BINARY_DIR}/../examples/BuddyLlama/${dtype}-forward.S
  DEPENDS buddy-opt ${BUDDY_EXAMPLES_DIR}/BuddyLlama/${dtype}-forward.mlir
  COMMENT "Building ${dtype}-forward.o"
  VERBATIM)

add_custom_command(
    OUTPUT ${dtype}-subgraph.o
    COMMAND ${LLVM_TOOLS_BINARY_DIR}/mlir-opt ${BUDDY_EXAMPLES_DIR}/BuddyLlama/${dtype}-subgraph0.mlir 
=======
  OUTPUT forward.o
  COMMAND ${LLVM_TOOLS_BINARY_DIR}/mlir-opt ${BUDDY_EXAMPLES_DIR}/BuddyLlama/forward.mlir 
            -pass-pipeline "builtin.module(func.func(tosa-to-linalg-named),func.func(tosa-to-linalg),func.func(tosa-to-tensor),func.func(tosa-to-arith))" |
          ${BUDDY_BINARY_DIR}/buddy-opt
            -arith-expand
            -eliminate-empty-tensors
            -empty-tensor-to-alloc-tensor
            -one-shot-bufferize
            -matmul-parallel-vectorization-optimize
            -batchmatmul-optimize
            -convert-linalg-to-affine-loops
            -affine-loop-fusion
            -affine-parallelize
            -lower-affine
            -convert-scf-to-openmp
            -func-bufferize
            -arith-bufferize
            -tensor-bufferize
            -buffer-deallocation
            -finalizing-bufferize
            -convert-vector-to-scf
            -expand-strided-metadata
            -convert-vector-to-llvm
            -memref-expand
            -arith-expand
            -convert-arith-to-llvm
            -finalize-memref-to-llvm
            -convert-scf-to-cf
            -llvm-request-c-wrappers
            -convert-openmp-to-llvm
            -convert-arith-to-llvm
            -convert-math-to-llvm
            -convert-math-to-libm 
            -convert-func-to-llvm
            -reconcile-unrealized-casts |
        ${LLVM_TOOLS_BINARY_DIR}/mlir-translate -mlir-to-llvmir |
        ${LLVM_TOOLS_BINARY_DIR}/llvm-as |
        ${LLVM_TOOLS_BINARY_DIR}/llc -filetype=obj -relocation-model=pic -O3
          -o ${BUDDY_BINARY_DIR}/../examples/BuddyLlama/forward.o
  DEPENDS buddy-opt ${BUDDY_EXAMPLES_DIR}/BuddyLlama/forward.mlir
  COMMENT "Building forward.o "
  VERBATIM)

add_custom_command(
    OUTPUT subgraph.o
    COMMAND ${LLVM_TOOLS_BINARY_DIR}/mlir-opt ${BUDDY_EXAMPLES_DIR}/BuddyLlama/subgraph0.mlir 
>>>>>>> f2d027dd
              -pass-pipeline "builtin.module(func.func(tosa-to-linalg-named),func.func(tosa-to-linalg),func.func(tosa-to-tensor),func.func(tosa-to-arith))" |
            ${BUDDY_BINARY_DIR}/buddy-opt
            -arith-expand
            -eliminate-empty-tensors
            -empty-tensor-to-alloc-tensor
            -one-shot-bufferize
            -matmul-parallel-vectorization-optimize
            -batchmatmul-optimize
            -convert-linalg-to-affine-loops
            -affine-loop-fusion
            -affine-parallelize
            -lower-affine
            -convert-scf-to-openmp
            -func-bufferize-dynamic-offset
            -tensor-bufferize
            -arith-bufferize
            -buffer-deallocation
            -finalizing-bufferize
            -convert-vector-to-scf
            -expand-strided-metadata
            -cse
            -convert-vector-to-llvm
            -memref-expand
            -arith-expand
            -convert-arith-to-llvm
            -finalize-memref-to-llvm
            -convert-scf-to-cf
            -llvm-request-c-wrappers
            -convert-openmp-to-llvm
            -convert-arith-to-llvm
            -convert-math-to-llvm
            -convert-math-to-libm 
            -convert-func-to-llvm
            -reconcile-unrealized-casts |
          ${LLVM_TOOLS_BINARY_DIR}/mlir-translate -mlir-to-llvmir |
<<<<<<< HEAD
          tee ${BUDDY_BINARY_DIR}/../examples/BuddyLlama/${dtype}-subgraph.llvm |
          ${LLVM_TOOLS_BINARY_DIR}/llvm-as -o ${BUDDY_BINARY_DIR}/../examples/BuddyLlama/${dtype}-subgraph.llvm.bc
    COMMAND ${LLVM_TOOLS_BINARY_DIR}/llc ${BUDDY_BINARY_DIR}/../examples/BuddyLlama/${dtype}-subgraph.llvm.bc -filetype=obj -relocation-model=pic -O3 -mattr=+f16c,+avx512bf16
            -o ${BUDDY_BINARY_DIR}/../examples/BuddyLlama/${dtype}-subgraph.o
    COMMAND ${LLVM_TOOLS_BINARY_DIR}/llc ${BUDDY_BINARY_DIR}/../examples/BuddyLlama/${dtype}-subgraph.llvm.bc -filetype=asm -relocation-model=pic -O3 -mattr=+f16c,+avx512bf16
            -o ${BUDDY_BINARY_DIR}/../examples/BuddyLlama/${dtype}-subgraph.S
    DEPENDS buddy-opt ${BUDDY_EXAMPLES_DIR}/BuddyLlama/${dtype}-subgraph0.mlir
    COMMENT "Building ${dtype}-subgraph.o"
=======
          ${LLVM_TOOLS_BINARY_DIR}/llvm-as |
          ${LLVM_TOOLS_BINARY_DIR}/llc -filetype=obj -relocation-model=pic -O3
            -o ${BUDDY_BINARY_DIR}/../examples/BuddyLlama/subgraph.o
    DEPENDS buddy-opt ${BUDDY_EXAMPLES_DIR}/BuddyLlama/subgraph0.mlir
    COMMENT "Building subgraph.o "
>>>>>>> f2d027dd
    VERBATIM)

add_library(${dtype}Llama STATIC ${dtype}-forward.o ${dtype}-subgraph.o)

SET_SOURCE_FILES_PROPERTIES(
  template.o
  PROPERTIES
  EXTERNAL_OBJECT true
  GENERATED true)

SET_TARGET_PROPERTIES(
  ${dtype}Llama
  PROPERTIES
  LINKER_LANGUAGE C)

<<<<<<< HEAD
add_executable(buddy-${dtype}-llama-run llama-main.cpp llama_utils.cpp)
if (${dtype} STREQUAL "fp32")
  target_compile_definitions(buddy-${dtype}-llama-run PRIVATE LLAMA_FP32_TYPE)
elseif (${dtype} STREQUAL "fp16")
  target_compile_definitions(buddy-${dtype}-llama-run PRIVATE LLAMA_FP16_TYPE)
elseif (${dtype} STREQUAL "bf16")
  target_compile_definitions(buddy-${dtype}-llama-run PRIVATE LLAMA_BF16_TYPE)
endif()

target_link_directories(buddy-${dtype}-llama-run PRIVATE ${LLVM_MLIR_LIBRARY_DIR})
target_include_directories(buddy-${dtype}-llama-run PRIVATE ${BUDDY_EXAMPLES_DIR}/BuddyLlama/FP16/include)
=======
add_executable(buddy-llama-run llama-main.cpp)
target_link_directories(buddy-llama-run PRIVATE ${LLVM_LIBRARY_DIR})
>>>>>>> f2d027dd

set(BUDDY_LLAMA_LIBS
  ${dtype}Llama
  mlir_c_runner_utils
  omp
)
if(BUDDY_MLIR_USE_MIMALLOC)
  list(APPEND BUDDY_LLAMA_LIBS mimalloc)
endif()

target_link_libraries(buddy-${dtype}-llama-run ${BUDDY_LLAMA_LIBS})
target_compile_definitions(buddy-${dtype}-llama-run PRIVATE LLAMA_DTYPE=${dtype})
endfunction()

BuildLlama("fp32")
BuildLlama("fp16")
BuildLlama("bf16")<|MERGE_RESOLUTION|>--- conflicted
+++ resolved
@@ -7,7 +7,6 @@
 )
 
 add_custom_command(
-<<<<<<< HEAD
   OUTPUT ${dtype}-forward.o
   COMMAND ${LLVM_TOOLS_BINARY_DIR}/mlir-opt ${BUDDY_EXAMPLES_DIR}/BuddyLlama/${dtype}-forward.mlir 
             -pass-pipeline "builtin.module(func.func(tosa-to-linalg-named),func.func(tosa-to-linalg),func.func(tosa-to-tensor),func.func(tosa-to-arith))" |
@@ -57,54 +56,6 @@
 add_custom_command(
     OUTPUT ${dtype}-subgraph.o
     COMMAND ${LLVM_TOOLS_BINARY_DIR}/mlir-opt ${BUDDY_EXAMPLES_DIR}/BuddyLlama/${dtype}-subgraph0.mlir 
-=======
-  OUTPUT forward.o
-  COMMAND ${LLVM_TOOLS_BINARY_DIR}/mlir-opt ${BUDDY_EXAMPLES_DIR}/BuddyLlama/forward.mlir 
-            -pass-pipeline "builtin.module(func.func(tosa-to-linalg-named),func.func(tosa-to-linalg),func.func(tosa-to-tensor),func.func(tosa-to-arith))" |
-          ${BUDDY_BINARY_DIR}/buddy-opt
-            -arith-expand
-            -eliminate-empty-tensors
-            -empty-tensor-to-alloc-tensor
-            -one-shot-bufferize
-            -matmul-parallel-vectorization-optimize
-            -batchmatmul-optimize
-            -convert-linalg-to-affine-loops
-            -affine-loop-fusion
-            -affine-parallelize
-            -lower-affine
-            -convert-scf-to-openmp
-            -func-bufferize
-            -arith-bufferize
-            -tensor-bufferize
-            -buffer-deallocation
-            -finalizing-bufferize
-            -convert-vector-to-scf
-            -expand-strided-metadata
-            -convert-vector-to-llvm
-            -memref-expand
-            -arith-expand
-            -convert-arith-to-llvm
-            -finalize-memref-to-llvm
-            -convert-scf-to-cf
-            -llvm-request-c-wrappers
-            -convert-openmp-to-llvm
-            -convert-arith-to-llvm
-            -convert-math-to-llvm
-            -convert-math-to-libm 
-            -convert-func-to-llvm
-            -reconcile-unrealized-casts |
-        ${LLVM_TOOLS_BINARY_DIR}/mlir-translate -mlir-to-llvmir |
-        ${LLVM_TOOLS_BINARY_DIR}/llvm-as |
-        ${LLVM_TOOLS_BINARY_DIR}/llc -filetype=obj -relocation-model=pic -O3
-          -o ${BUDDY_BINARY_DIR}/../examples/BuddyLlama/forward.o
-  DEPENDS buddy-opt ${BUDDY_EXAMPLES_DIR}/BuddyLlama/forward.mlir
-  COMMENT "Building forward.o "
-  VERBATIM)
-
-add_custom_command(
-    OUTPUT subgraph.o
-    COMMAND ${LLVM_TOOLS_BINARY_DIR}/mlir-opt ${BUDDY_EXAMPLES_DIR}/BuddyLlama/subgraph0.mlir 
->>>>>>> f2d027dd
               -pass-pipeline "builtin.module(func.func(tosa-to-linalg-named),func.func(tosa-to-linalg),func.func(tosa-to-tensor),func.func(tosa-to-arith))" |
             ${BUDDY_BINARY_DIR}/buddy-opt
             -arith-expand
@@ -140,7 +91,6 @@
             -convert-func-to-llvm
             -reconcile-unrealized-casts |
           ${LLVM_TOOLS_BINARY_DIR}/mlir-translate -mlir-to-llvmir |
-<<<<<<< HEAD
           tee ${BUDDY_BINARY_DIR}/../examples/BuddyLlama/${dtype}-subgraph.llvm |
           ${LLVM_TOOLS_BINARY_DIR}/llvm-as -o ${BUDDY_BINARY_DIR}/../examples/BuddyLlama/${dtype}-subgraph.llvm.bc
     COMMAND ${LLVM_TOOLS_BINARY_DIR}/llc ${BUDDY_BINARY_DIR}/../examples/BuddyLlama/${dtype}-subgraph.llvm.bc -filetype=obj -relocation-model=pic -O3 -mattr=+f16c,+avx512bf16
@@ -149,13 +99,6 @@
             -o ${BUDDY_BINARY_DIR}/../examples/BuddyLlama/${dtype}-subgraph.S
     DEPENDS buddy-opt ${BUDDY_EXAMPLES_DIR}/BuddyLlama/${dtype}-subgraph0.mlir
     COMMENT "Building ${dtype}-subgraph.o"
-=======
-          ${LLVM_TOOLS_BINARY_DIR}/llvm-as |
-          ${LLVM_TOOLS_BINARY_DIR}/llc -filetype=obj -relocation-model=pic -O3
-            -o ${BUDDY_BINARY_DIR}/../examples/BuddyLlama/subgraph.o
-    DEPENDS buddy-opt ${BUDDY_EXAMPLES_DIR}/BuddyLlama/subgraph0.mlir
-    COMMENT "Building subgraph.o "
->>>>>>> f2d027dd
     VERBATIM)
 
 add_library(${dtype}Llama STATIC ${dtype}-forward.o ${dtype}-subgraph.o)
@@ -171,7 +114,6 @@
   PROPERTIES
   LINKER_LANGUAGE C)
 
-<<<<<<< HEAD
 add_executable(buddy-${dtype}-llama-run llama-main.cpp llama_utils.cpp)
 if (${dtype} STREQUAL "fp32")
   target_compile_definitions(buddy-${dtype}-llama-run PRIVATE LLAMA_FP32_TYPE)
@@ -183,10 +125,6 @@
 
 target_link_directories(buddy-${dtype}-llama-run PRIVATE ${LLVM_MLIR_LIBRARY_DIR})
 target_include_directories(buddy-${dtype}-llama-run PRIVATE ${BUDDY_EXAMPLES_DIR}/BuddyLlama/FP16/include)
-=======
-add_executable(buddy-llama-run llama-main.cpp)
-target_link_directories(buddy-llama-run PRIVATE ${LLVM_LIBRARY_DIR})
->>>>>>> f2d027dd
 
 set(BUDDY_LLAMA_LIBS
   ${dtype}Llama
