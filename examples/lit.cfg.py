# -*- Python -*-

import os
import platform
import re
import subprocess
import tempfile

import lit.formats
import lit.util

from lit.llvm import llvm_config
from lit.llvm.subst import ToolSubst
from lit.llvm.subst import FindTool

# Configuration file for the 'lit' test runner.

# name: The name of this test suite.
config.name = "BUDDY-EXAMPLES"

config.test_format = lit.formats.ShTest(not llvm_config.use_lit_shell)

# suffixes: A list of file extensions to treat as test files.
<<<<<<< HEAD
config.suffixes = [".mlir"]
=======
config.suffixes = ['.mlir']
if config.buddy_mlir_enable_python_packages:
    config.suffixes.append(".py")
>>>>>>> 61e78f11

# test_source_root: The root path where tests are located.
config.test_source_root = os.path.dirname(__file__)

# test_exec_root: The root path where tests should be run.
config.test_exec_root = os.path.join(config.buddy_obj_root, "examples")

config.substitutions.append(("%PATH%", config.environment["PATH"]))
config.substitutions.append(("%shlibext", config.llvm_shlib_ext))

# excludes: A list of directories to exclude from the testsuite. The 'Inputs'
# subdirectories contain auxiliary inputs for various tests in their parent
# directories.
config.excludes = [
<<<<<<< HEAD
    "BuddyLeNet",
    "BuddyBert",
    "BuddyLlama",
    "BuddyWhisper",
    "BuddyBert",
    "BuddyMobileNetV3",
    "BuddyStableDiffusion",
    "BuddyDeepSeekR1" "BuddyResNet18",
    "BuddyGPU",
    "ConvOpt",
    "DAPDialect",
    "DIPDialect",
    "DLModel",
    "FrontendGen",
    "MLIREmitC",
    "MLIRGPU",
    "MLIRPDL",
    "MLIRPython",
    "MLIRSCF",
    "MLIRSparseTensor",
    "MLIRTOSA",
    "MLIRTransform",
    "MLIRVectorGPU",
    "Pooling",
    "RISCVBuddyExt",
    "RVVDialect",
    "RVVExperiment",
    "SIMDExperiment",
    "ToyDSL",
    "VectorExpDialect",
    "log.mlir",
=======
    'BuddyLeNet',
    'BuddyBert',
    'BuddyLlama',
    'BuddyWhisper',
    'BuddyBert',
    'BuddyMobileNetV3',
    'BuddyStableDiffusion',
    'BuddyDeepSeekR1'
    'BuddyResNet18',
    'BuddyGPU',
    'ConvOpt',
    'DAPDialect',
    'DIPDialect',
    'DLModel',
    'FrontendGen',
    'MLIREmitC',
    'MLIRGPU',
    'MLIRPDL',
    'MLIRPython',
    'MLIRSCF',
    'MLIRSparseTensor',
    'MLIRTOSA',
    'MLIRTransform',
    'MLIRVectorGPU',
    'Pooling',
    'RISCVBuddyExt',
    'RVVDialect',
    'RVVExperiment',
    'ScheDialect',
    'SIMDExperiment',
    'ToyDSL',
    'VectorExpDialect',
    'log.mlir',
    'lit.cfg.py',
    'BuddyPython',
    'BuddyResNet18',
    'BuddyGraph',
    'BuddyDeepSeekR1'
>>>>>>> 61e78f11
]

config.buddy_tools_dir = os.path.join(config.buddy_obj_root, "bin")

# Tweak the PATH to include the tools dir.
llvm_config.with_environment("PATH", config.llvm_tools_dir, append_path=True)

# Add the python path for both upstream MLIR and Buddy Compiler python packages.
if config.buddy_mlir_enable_python_packages:
    llvm_config.with_environment(
        "PYTHONPATH",
        [
            os.path.join(
                config.llvm_build_dir,
                "tools",
                "mlir",
                "python_packages",
                "mlir_core",
            ),
            config.buddy_python_packages_dir,
        ],
        append_path=True,
    )

tool_dirs = [config.buddy_tools_dir, config.llvm_tools_dir]
tools = [
    "buddy-opt",
    "buddy-translate",
    "mlir-runner",
]
tools.extend(
    [
        ToolSubst(
            "%mlir_runner_utils_dir",
            config.mlir_runner_utils_dir,
            unresolved="ignore",
        ),
    ]
)

python_executable = config.python_executable
tools.extend(
    [
        ToolSubst("%PYTHON", python_executable, unresolved='ignore'),
    ]
)

llvm_config.add_tool_substitutions(tools, tool_dirs)<|MERGE_RESOLUTION|>--- conflicted
+++ resolved
@@ -21,13 +21,9 @@
 config.test_format = lit.formats.ShTest(not llvm_config.use_lit_shell)
 
 # suffixes: A list of file extensions to treat as test files.
-<<<<<<< HEAD
 config.suffixes = [".mlir"]
-=======
-config.suffixes = ['.mlir']
 if config.buddy_mlir_enable_python_packages:
     config.suffixes.append(".py")
->>>>>>> 61e78f11
 
 # test_source_root: The root path where tests are located.
 config.test_source_root = os.path.dirname(__file__)
@@ -42,7 +38,6 @@
 # subdirectories contain auxiliary inputs for various tests in their parent
 # directories.
 config.excludes = [
-<<<<<<< HEAD
     "BuddyLeNet",
     "BuddyBert",
     "BuddyLlama",
@@ -70,50 +65,16 @@
     "RISCVBuddyExt",
     "RVVDialect",
     "RVVExperiment",
+    "ScheDialect",
     "SIMDExperiment",
     "ToyDSL",
     "VectorExpDialect",
     "log.mlir",
-=======
-    'BuddyLeNet',
-    'BuddyBert',
-    'BuddyLlama',
-    'BuddyWhisper',
-    'BuddyBert',
-    'BuddyMobileNetV3',
-    'BuddyStableDiffusion',
-    'BuddyDeepSeekR1'
-    'BuddyResNet18',
-    'BuddyGPU',
-    'ConvOpt',
-    'DAPDialect',
-    'DIPDialect',
-    'DLModel',
-    'FrontendGen',
-    'MLIREmitC',
-    'MLIRGPU',
-    'MLIRPDL',
-    'MLIRPython',
-    'MLIRSCF',
-    'MLIRSparseTensor',
-    'MLIRTOSA',
-    'MLIRTransform',
-    'MLIRVectorGPU',
-    'Pooling',
-    'RISCVBuddyExt',
-    'RVVDialect',
-    'RVVExperiment',
-    'ScheDialect',
-    'SIMDExperiment',
-    'ToyDSL',
-    'VectorExpDialect',
-    'log.mlir',
-    'lit.cfg.py',
-    'BuddyPython',
-    'BuddyResNet18',
-    'BuddyGraph',
-    'BuddyDeepSeekR1'
->>>>>>> 61e78f11
+    "lit.cfg.py",
+    "BuddyPython",
+    "BuddyResNet18",
+    "BuddyGraph",
+    "BuddyDeepSeekR1",
 ]
 
 config.buddy_tools_dir = os.path.join(config.buddy_obj_root, "bin")
@@ -157,7 +118,7 @@
 python_executable = config.python_executable
 tools.extend(
     [
-        ToolSubst("%PYTHON", python_executable, unresolved='ignore'),
+        ToolSubst("%PYTHON", python_executable, unresolved="ignore"),
     ]
 )
 
