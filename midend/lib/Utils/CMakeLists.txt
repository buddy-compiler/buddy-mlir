add_mlir_library(BuddyUtils
  Utils.cpp
  DIPUtils.cpp
  DAPUtils.cpp
  GPUUtils.cpp
  AffineTransformUtils.cpp
  GemmCodegenUtils.cpp
  PipelineUtils.cpp
  )

add_mlir_library(BuddyDIPUtils
  DIPUtils.cpp

  LINK_LIBS PUBLIC
  BuddyUtils
  )

add_mlir_library(BuddyDAPUtils
  DAPUtils.cpp
  
  LINK_LIBS PUBLIC
  BuddyUtils
  )

<<<<<<< HEAD
add_mlir_library(BuddyGemmCodegenUtils
  GemmCodegenUtils.cpp
  
  LINK_LIBS PUBLIC
  BuddyUtils
)

add_mlir_library(BuddyPipelineUtils
  PipelineUtils.cpp
  
  LINK_LIBS PUBLIC
  BuddyUtils
=======
add_mlir_library(BuddyGPUUtils
  GPUUtils.cpp

  LINK_LIBS PUBLIC
  LLVMSupport
  LLVMTargetParser
  MLIRAffineDialect
  MLIRAffineUtils
  MLIRAnalysis
  MLIRArithDialect
  MLIRArithUtils
  MLIRFuncDialect
  MLIRGPUDialect
  MLIRIR
  MLIRLinalgDialect
  MLIRLinalgTransforms
  MLIRLinalgUtils
  MLIRMemRefDialect
  MLIRSCFDialect
  MLIRSideEffectInterfaces
  MLIRSupport
  MLIRTensorDialect
  MLIRTilingInterface
  MLIRTransformUtils
  MLIRVectorDialect
  MLIRViewLikeInterface
  MLIRGPUPasses
>>>>>>> 2b2a8dfb
)<|MERGE_RESOLUTION|>--- conflicted
+++ resolved
@@ -22,20 +22,6 @@
   BuddyUtils
   )
 
-<<<<<<< HEAD
-add_mlir_library(BuddyGemmCodegenUtils
-  GemmCodegenUtils.cpp
-  
-  LINK_LIBS PUBLIC
-  BuddyUtils
-)
-
-add_mlir_library(BuddyPipelineUtils
-  PipelineUtils.cpp
-  
-  LINK_LIBS PUBLIC
-  BuddyUtils
-=======
 add_mlir_library(BuddyGPUUtils
   GPUUtils.cpp
 
@@ -63,5 +49,18 @@
   MLIRVectorDialect
   MLIRViewLikeInterface
   MLIRGPUPasses
->>>>>>> 2b2a8dfb
+)
+
+add_mlir_library(BuddyGemmCodegenUtils
+  GemmCodegenUtils.cpp
+  
+  LINK_LIBS PUBLIC
+  BuddyUtils
+)
+
+add_mlir_library(BuddyPipelineUtils
+  PipelineUtils.cpp
+  
+  LINK_LIBS PUBLIC
+  BuddyUtils
 )