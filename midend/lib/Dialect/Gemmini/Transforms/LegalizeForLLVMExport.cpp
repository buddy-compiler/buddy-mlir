//===- LegalizeForLLVMExport.cpp - Prepare Gemmini for LLVM translation ---===//
//
// Licensed under the Apache License, Version 2.0 (the "License");
// you may not use this file except in compliance with the License.
// You may obtain a copy of the License at
//
//     http://www.apache.org/licenses/LICENSE-2.0
//
// Unless required by applicable law or agreed to in writing, software
// distributed under the License is distributed on an "AS IS" BASIS,
// WITHOUT WARRANTIES OR CONDITIONS OF ANY KIND, either express or implied.
// See the License for the specific language governing permissions and
// limitations under the License.
//
//===----------------------------------------------------------------------===//

#include "mlir/Conversion/LLVMCommon/ConversionTarget.h"
#include "mlir/Conversion/LLVMCommon/Pattern.h"
#include "mlir/Dialect/Arith/IR/Arith.h"
#include "mlir/Dialect/Func/IR/FuncOps.h"
#include "mlir/Dialect/LLVMIR/LLVMDialect.h"
#include "mlir/Dialect/MemRef/IR/MemRef.h"
#include "mlir/Dialect/SCF/IR/SCF.h"
#include "mlir/IR/BuiltinOps.h"
#include "mlir/IR/PatternMatch.h"
#include "mlir/Pass/Pass.h"
#include "llvm/ADT/TypeSwitch.h"
#include "llvm/Support/raw_ostream.h"

#include "Gemmini/GemminiDialect.h"
#include "Gemmini/GemminiOps.h"
#include "Gemmini/Transform.h"

using namespace mlir;
using namespace buddy::gemmini;

namespace {

int64_t getNumberFromValue(Value &value) {
  return value.getDefiningOp()
      ->getAttr("value")
      .dyn_cast<IntegerAttr>()
      .getInt();
}

acc_scale_t_bits acc_scale_t_to_acc_scale_t_bits(acc_scale_t x) {
  union {
    acc_scale_t_bits b;
    acc_scale_t f;
  } un;

  un.f = x;
  return un.b;
}

scale_t_bits scale_t_to_scale_t_bits(scale_t x) {
  union {
    scale_t_bits b;
    scale_t f;
  } un;

  un.f = x;
  return un.b;
}
}; // namespace

template <typename OpTy>
class ForwardOperands : public OpConversionPattern<OpTy> {
  using OpConversionPattern<OpTy>::OpConversionPattern;

  LogicalResult
  matchAndRewrite(OpTy op, typename OpTy::Adaptor adaptor,
                  ConversionPatternRewriter &rewriter) const final {
    if (adaptor.getOperands().getTypes() == op->getOperands().getTypes())
      return rewriter.notifyMatchFailure(op, "operand types already match");
    rewriter.updateRootInPlace(
        op, [&]() { op->setOperands(adaptor.getOperands()); });
    return success();
  }
};

class ReturnOpTypeConversion : public OpConversionPattern<func::ReturnOp> {
public:
  using OpConversionPattern<func::ReturnOp>::OpConversionPattern;

  LogicalResult
  matchAndRewrite(func::ReturnOp op, OpAdaptor adaptor,
                  ConversionPatternRewriter &rewriter) const final {
    rewriter.updateRootInPlace(
        op, [&]() { op->setOperands(adaptor.getOperands()); });
    return success();
  }
};

struct GemminiFlushLowering : public ConvertOpToLLVMPattern<FlushOp> {
  using ConvertOpToLLVMPattern<FlushOp>::ConvertOpToLLVMPattern;
  LogicalResult
  matchAndRewrite(FlushOp flushOp, OpAdaptor adaptor,
                  ConversionPatternRewriter &rewriter) const override {
    Location loc = flushOp.getLoc();
    Value skip = flushOp.getSkip();
    IntegerAttr rs2Attr = rewriter.getI64IntegerAttr(0);
    Value rs2 =
        rewriter.create<arith::ConstantOp>(loc, rewriter.getI64Type(), rs2Attr);
    rewriter.replaceOpWithNewOp<Flush_IntrOp>(flushOp, skip, rs2);
    return success();
  }
};

struct GemminiConfigStLowering : public ConvertOpToLLVMPattern<ConfigStOp> {
  using ConvertOpToLLVMPattern<ConfigStOp>::ConvertOpToLLVMPattern;
  LogicalResult
  matchAndRewrite(ConfigStOp configStOp, OpAdaptor adaptor,
                  ConversionPatternRewriter &rewriter) const override {
    Value strideValue = configStOp.getStride();
    int stride = getNumberFromValue(strideValue);
    float scale = configStOp.getScale().convertToFloat();
    Location loc = configStOp.getLoc();
    uint64_t arg = (uint64_t)acc_scale_t_to_acc_scale_t_bits((acc_scale_t)scale)
                       << 32 |
                   (uint32_t)stride;
    Value value1 = rewriter.create<arith::ConstantOp>(
        loc, rewriter.getI64IntegerAttr(CONFIG_ST));
    Value value2 = rewriter.create<arith::ConstantOp>(
        loc, rewriter.getI64IntegerAttr(arg));
    rewriter.replaceOpWithNewOp<ConfigSt_IntrOp>(configStOp, value1, value2);
    return success();
  }
};

struct GemminiConfigLdLowering : public ConvertOpToLLVMPattern<ConfigLdOp> {
  using ConvertOpToLLVMPattern<ConfigLdOp>::ConvertOpToLLVMPattern;
  LogicalResult
  matchAndRewrite(ConfigLdOp configLdOp, OpAdaptor adaptor,
                  ConversionPatternRewriter &rewriter) const override {
    Value rs2Value = configLdOp.getStride();
    float scale = configLdOp.getScale().convertToFloat();
    uint64_t rs1 = (uint64_t)scale_t_to_scale_t_bits(scale) << 32 |
                   ((uint64_t)16 << 16) | (uint64_t)1 << 8 |
                   configLdOp.getId() << 3 | configLdOp.getShrunk() << 2 |
                   CONFIG_LD;
    Location loc = configLdOp.getLoc();
    Value rs1value = rewriter.create<arith::ConstantOp>(
        loc, rewriter.getI64IntegerAttr(rs1));
    rewriter.replaceOpWithNewOp<ConifgLd_IntrOp>(configLdOp, rs1value,
                                                 rs2Value);
    return success();
  }
};

struct GemminiConfigExLowering : public ConvertOpToLLVMPattern<ConfigExOp> {
  using ConvertOpToLLVMPattern<ConfigExOp>::ConvertOpToLLVMPattern;
  LogicalResult
  matchAndRewrite(ConfigExOp configExOp, OpAdaptor adaptor,
                  ConversionPatternRewriter &rewriter) const override {
    IntegerType i64Type = rewriter.getI64Type();
    Location loc = configExOp.getLoc();
    float scale = configExOp.getSysAccScale().convertToFloat();
    uint64_t rs1 =
        (uint64_t)acc_scale_t_to_acc_scale_t_bits(scale) << 32 |
        configExOp.getAStride() << 16 | configExOp.getBTranspose() << 9 |
        configExOp.getATranspose() << 8 | configExOp.getSetOnlyStrides() << 7 |
        configExOp.getSysAct() << 3 | configExOp.getDataflow() << 2 | CONFIG_EX;

    uint64_t rs2 = configExOp.getCStride() << 48 | configExOp.getSysShift();
    IntegerAttr rs1Attr = rewriter.getI64IntegerAttr(rs1);
    IntegerAttr rs2Attr = rewriter.getI64IntegerAttr(rs2);
    Value rs1Value = rewriter.create<arith::ConstantOp>(loc, i64Type, rs1Attr);
    Value rs2Value = rewriter.create<arith::ConstantOp>(loc, i64Type, rs2Attr);
    rewriter.replaceOpWithNewOp<ConfigEX_IntrOp>(configExOp, rs1Value,
                                                 rs2Value);
    return success();
  }
};

struct GemminiMvinLowering : public ConvertOpToLLVMPattern<MvinOp> {
  using ConvertOpToLLVMPattern<MvinOp>::ConvertOpToLLVMPattern;
  explicit GemminiMvinLowering(LLVMTypeConverter &typeConverter,
                               int64_t addrLen)
      : ConvertOpToLLVMPattern(typeConverter), addrLen(addrLen) {}
  LogicalResult
  matchAndRewrite(MvinOp mvinOp, OpAdaptor adaptor,
                  ConversionPatternRewriter &rewriter) const override {
    Value input = mvinOp.getInput();
    Location loc = input.getLoc();
    MemRefType memRefType =
        mvinOp.getOperandTypes().front().dyn_cast<MemRefType>();
    llvm::ArrayRef<int64_t> memRefShape = memRefType.getShape();
    TypeRange resultType = mlir::TypeRange(rewriter.getIndexType());
    Value extractOp = rewriter.create<memref::ExtractAlignedPointerAsIndexOp>(
        loc, resultType, input);
    IntegerType i64Type = rewriter.getI64Type();
    Value indexCastOp =
        rewriter.create<arith::IndexCastOp>(loc, i64Type, extractOp);
    Value spadAddrValue = mvinOp.getAddr();
    uint64_t number = getNumberFromValue(spadAddrValue);
    uint64_t spadAddrInt = (uint64_t)memRefShape[0] << (addrLen + 16) |
                           (uint64_t)memRefShape[1] << addrLen | number;
    Value spad = rewriter.create<arith::ConstantOp>(
        loc, rewriter.getI64IntegerAttr(spadAddrInt));
    rewriter.replaceOpWithNewOp<Mvin_IntrOp>(mvinOp, indexCastOp, spad);
    return success();
  }

private:
  int64_t addrLen;
};

struct GemminiMvoutLowering : public ConvertOpToLLVMPattern<MvoutOp> {
  using ConvertOpToLLVMPattern<MvoutOp>::ConvertOpToLLVMPattern;
  explicit GemminiMvoutLowering(LLVMTypeConverter &typeConverter,
                                int64_t addrLen)
      : ConvertOpToLLVMPattern(typeConverter), addrLen(addrLen) {}
  LogicalResult
  matchAndRewrite(MvoutOp mvoutOp, OpAdaptor adaptor,
                  ConversionPatternRewriter &rewriter) const override {
    Value output = mvoutOp.getOutput();
    TypeRange resultType = mlir::TypeRange(rewriter.getIndexType());
    Location loc = mvoutOp.getLoc();
    Value extractOp = rewriter.create<memref::ExtractAlignedPointerAsIndexOp>(
        loc, resultType, output);
    IntegerType i64Type = rewriter.getI64Type();
    Value indexCastOp =
        rewriter.create<arith::IndexCastOp>(loc, i64Type, extractOp);
    Value spadAddr = mvoutOp.getAddr();
    uint64_t number = getNumberFromValue(spadAddr);
    MemRefType memRefType =
        mvoutOp.getOperandTypes().front().dyn_cast<MemRefType>();
    llvm::ArrayRef<int64_t> memRefShape = memRefType.getShape();
    uint64_t spadAddrInt = (uint64_t)memRefShape[0] << (addrLen + 16) |
                           (uint64_t)memRefShape[1] << addrLen | number;
    Value newSpad = rewriter.create<arith::ConstantOp>(
        loc, rewriter.getI64IntegerAttr(spadAddrInt));
    rewriter.replaceOpWithNewOp<Mvout_IntrOp>(mvoutOp, indexCastOp, newSpad);
    return success();
  }

private:
  int64_t addrLen;
};

struct GemminiPreloadZerosLowering
    : public ConvertOpToLLVMPattern<PreloadZerosOp> {
  using ConvertOpToLLVMPattern<PreloadZerosOp>::ConvertOpToLLVMPattern;
  explicit GemminiPreloadZerosLowering(LLVMTypeConverter &typeConverter,
                                       int64_t dim, int64_t addrLen)
      : ConvertOpToLLVMPattern(typeConverter), dim(dim), addrLen(addrLen) {}
  LogicalResult
  matchAndRewrite(PreloadZerosOp preloadZerosOp, OpAdaptor adaptor,
                  ConversionPatternRewriter &rewriter) const override {
    Value addr = preloadZerosOp.getAddr();
    Value cRows = preloadZerosOp.getCRows();
    Value cCols = preloadZerosOp.getCCols();
    Location loc = preloadZerosOp.getLoc();
    uint64_t addrInt = getNumberFromValue(addr);
    uint64_t cRowsInt = getNumberFromValue(cRows);
    uint64_t cColsInt = getNumberFromValue(cCols);
    uint64_t rs1 = (uint64_t)dim << (addrLen + 16) | (uint64_t)dim << addrLen |
                   (uint64_t)-1;
    uint64_t rs2 = cRowsInt << (addrLen + 16) | cColsInt << (addrLen) | addrInt;
    Value rs1Value = rewriter.create<arith::ConstantOp>(
        loc, rewriter.getI64IntegerAttr(rs1));
    Value rs2Value = rewriter.create<arith::ConstantOp>(
        loc, rewriter.getI64IntegerAttr(rs2));
    rewriter.replaceOpWithNewOp<Preload_IntrOp>(preloadZerosOp, rs1Value,
                                                rs2Value);
    return success();
  }

private:
  int64_t dim;
  int64_t addrLen;
};

struct GemminiPreloadLowering : public ConvertOpToLLVMPattern<PreloadOp> {
  using ConvertOpToLLVMPattern<PreloadOp>::ConvertOpToLLVMPattern;
  explicit GemminiPreloadLowering(LLVMTypeConverter &typeConverter,
                                  int64_t addrLen)
      : ConvertOpToLLVMPattern(typeConverter), addrLen(addrLen) {}
  LogicalResult
  matchAndRewrite(PreloadOp preloadOp, OpAdaptor adaptor,
                  ConversionPatternRewriter &rewriter) const override {
    Value bdAddr = preloadOp.getBdAddr();
    Value cAddr = preloadOp.getCAddr();
    Value bdCols = preloadOp.getBdCols();
    Value bdRows = preloadOp.getBdRows();
    Value cCols = preloadOp.getCCols();
    Value cRows = preloadOp.getBdRows();
    Location loc = preloadOp.getLoc();
    uint64_t bdAddrInt = getNumberFromValue(bdAddr);
    uint64_t cAddrInt = getNumberFromValue(cAddr);
    uint64_t bdColsInt = getNumberFromValue(bdCols);
    uint64_t bdRowsInt = getNumberFromValue(bdRows);
    uint64_t cColsInt = getNumberFromValue(cCols);
    uint64_t cRowsInt = getNumberFromValue(cRows);
    uint64_t rs1 = bdRowsInt << (addrLen + 16) | bdColsInt << addrLen |
                   (uint64_t)bdAddrInt;
    uint64_t rs2 =
        cRowsInt << (addrLen + 16) | cColsInt << addrLen | (uint64_t)cAddrInt;
    Value rs1Value = rewriter.create<arith::ConstantOp>(
        loc, rewriter.getI64IntegerAttr(rs1));
    Value rs2Value = rewriter.create<arith::ConstantOp>(
        loc, rewriter.getI64IntegerAttr(rs2));
    rewriter.replaceOpWithNewOp<Preload_IntrOp>(preloadOp, rs1Value, rs2Value);
    return success();
  }

private:
  int64_t addrLen;
};

struct GemminiComputePreloadedLowering
    : public ConvertOpToLLVMPattern<ComputePreloadedOp> {
  using ConvertOpToLLVMPattern<ComputePreloadedOp>::ConvertOpToLLVMPattern;
  explicit GemminiComputePreloadedLowering(LLVMTypeConverter &typeConverter,
                                           int64_t addrLen)
      : ConvertOpToLLVMPattern(typeConverter), addrLen(addrLen) {}
  LogicalResult
  matchAndRewrite(ComputePreloadedOp computePreloadedOp, OpAdaptor adaptor,
                  ConversionPatternRewriter &rewriter) const override {
    Value aAddr = computePreloadedOp.getAAddr();
    Value bdAddr = computePreloadedOp.getBdAddr();
    Value aRows = computePreloadedOp.getARows();
    Value aCols = computePreloadedOp.getACols();
    Value bdRows = computePreloadedOp.getBdRows();
    Value bdCols = computePreloadedOp.getBdCols();
    Location loc = computePreloadedOp.getLoc();
    uint64_t aAddrInt = getNumberFromValue(aAddr);
    uint64_t bdAddrInt = getNumberFromValue(bdAddr);
    uint64_t aRowsInt = getNumberFromValue(aRows);
    uint64_t aColsInt = getNumberFromValue(aCols);
    uint64_t bdRowsInt = getNumberFromValue(bdRows);
    uint64_t bdColsInt = getNumberFromValue(bdCols);
    uint64_t rs1 = aRowsInt << (addrLen + 16) | aColsInt << addrLen | aAddrInt;
    uint64_t rs2 =
        bdRowsInt << (addrLen + 16) | bdColsInt << addrLen | bdAddrInt;
    Value rs1Value = rewriter.create<arith::ConstantOp>(
        loc, rewriter.getI64IntegerAttr(rs1));
    Value rs2Value = rewriter.create<arith::ConstantOp>(
        loc, rewriter.getI64IntegerAttr(rs2));
    rewriter.replaceOpWithNewOp<ComputePreloaded_IntrOp>(computePreloadedOp,
                                                         rs1Value, rs2Value);
    return success();
  }

private:
  int64_t addrLen;
};

struct GemminiComputeAccumulatedLowering
    : public ConvertOpToLLVMPattern<ComputeAccumulatedOp> {
  using ConvertOpToLLVMPattern<ComputeAccumulatedOp>::ConvertOpToLLVMPattern;
  explicit GemminiComputeAccumulatedLowering(LLVMTypeConverter &typeConverter,
                                             int64_t addrLen)
      : ConvertOpToLLVMPattern(typeConverter), addrLen(addrLen) {}
  LogicalResult
  matchAndRewrite(ComputeAccumulatedOp computeAccumulatedOp, OpAdaptor adaptor,
                  ConversionPatternRewriter &rewriter) const override {
    Value aAddr = computeAccumulatedOp.getAAddr();
    Value bdAddr = computeAccumulatedOp.getBdAddr();
    Value aRows = computeAccumulatedOp.getARows();
    Value aCols = computeAccumulatedOp.getACols();
    Value bdRows = computeAccumulatedOp.getBdRows();
    Value bdCols = computeAccumulatedOp.getBdCols();
    Location loc = computeAccumulatedOp.getLoc();
    uint64_t aAddrInt = getNumberFromValue(aAddr);
    uint64_t bdAddrInt = getNumberFromValue(bdAddr);
    uint64_t aRowsInt = getNumberFromValue(aRows);
    uint64_t aColsInt = getNumberFromValue(aCols);
    uint64_t bdRowsInt = getNumberFromValue(bdRows);
    uint64_t bdColsInt = getNumberFromValue(bdCols);
    uint64_t rs1 = aRowsInt << (addrLen + 16) | aColsInt << addrLen | aAddrInt;
    uint64_t rs2 =
        bdRowsInt << (addrLen + 16) | bdColsInt << addrLen | bdAddrInt;
    Value rs1Value = rewriter.create<arith::ConstantOp>(
        loc, rewriter.getI64IntegerAttr(rs1));
    Value rs2Value = rewriter.create<arith::ConstantOp>(
        loc, rewriter.getI64IntegerAttr(rs2));
    rewriter.replaceOpWithNewOp<ComputeAccumulated_IntrOp>(computeAccumulatedOp,
                                                           rs1Value, rs2Value);

    return success();
  }

private:
  int64_t addrLen;
};

class GemminiTileMatMulLowering : public ConvertOpToLLVMPattern<TileMatMulOp> {
  void gemminiLoopWs(size_t i, size_t j, size_t k, size_t padI, size_t padJ,
                     size_t padK, Value &a, Value &b, Value &d, Value &c,
                     size_t aRowStride, size_t bRowStride, size_t dRowStride,
                     size_t cRowStride, bool aTranspose, bool bTranspose,
                     bool fullC, bool lowD, bool exAccumulate, int act,
                     TileMatMulOp &tileMatMulOp,
                     ConversionPatternRewriter &rewriter) const {
    // loopWsConfigBounds instruction.
    uint64_t rs1 = (uint64_t)padK << 32 | (uint64_t)padJ << 16 | (uint64_t)padI;
    uint64_t rs2 = (uint64_t)k << 32 | (uint64_t)j << 16 | (uint64_t)i;
    IntegerType i64Type = rewriter.getI64Type();
    Location loc = a.getLoc();
    Value rs1Value = rewriter.create<arith::ConstantOp>(
        loc, rewriter.getI64IntegerAttr(rs1));
    Value rs2Value = rewriter.create<arith::ConstantOp>(
        loc, rewriter.getI64IntegerAttr(rs2));
    rewriter.create<LoopWsConfigBounds_IntrOp>(loc, rs1Value, rs2Value);
    // loopWsConfigAddrsAB instruction.
    rewriter.create<LoopWsConfigAddrsAB_IntrOp>(loc, a, b);
    // loopWsConfigAddrsDC instruction
    rewriter.create<LoopWsConfigAddrsDC_IntrOp>(loc, d, c);
    // loopWsConfigStridesAB instruction
    rs1Value = rewriter.create<arith::ConstantOp>(
        loc, rewriter.getI64IntegerAttr(aRowStride));
    rs2Value = rewriter.create<arith::ConstantOp>(
        loc, rewriter.getI64IntegerAttr(bRowStride));
    rewriter.create<LoopWsConfigStridesAB_IntrOp>(loc, rs1Value, rs2Value);
    // loopWsConfigStrideDC instruction
    rs1Value = rewriter.create<arith::ConstantOp>(
        loc, rewriter.getI64IntegerAttr(dRowStride));
    rs2Value = rewriter.create<arith::ConstantOp>(
        loc, rewriter.getI64IntegerAttr(cRowStride));
    rewriter.create<LoopWsConfigStridesDC_IntrOp>(loc, rs1Value, rs2Value);
    rs1 = (uint64_t)act << 8 | lowD << 2 | (fullC) << 1 | exAccumulate;
    rs2 = bTranspose << 1 | aTranspose;
    rs1Value = rewriter.create<arith::ConstantOp>(
        loc, i64Type, rewriter.getI64IntegerAttr(rs1));
    rs2Value = rewriter.create<arith::ConstantOp>(
        loc, i64Type, rewriter.getI64IntegerAttr(rs2));
    rewriter.create<LoopWs_IntrOp>(loc, rs1Value, rs2Value);
  }

  void inner(Value &a, Value &b, Value &pre, Value &out, scale_t aScaleFactor,
             scale_t bScaleFactor, scale_acc_t dScaleFactor, size_t i, size_t j,
             size_t k, size_t padI, size_t padJ, size_t padK, size_t strideA,
             size_t strideB, size_t strideD, size_t strideC, bool aTranspose,
             bool bTranspose, bool fullC, bool lowD, bool noBias,
             bool repeatingBias, int act, TileMatMulOp &tileMatMulOp,
             ConversionPatternRewriter &rewriter) const {

    gemminiLoopWs(i, j, k, padI, padJ, padK, a, b, pre, out, strideA, strideB,
                  repeatingBias ? 0 : strideD, strideC, aTranspose, bTranspose,
                  fullC, lowD, !noBias, act, tileMatMulOp, rewriter);
  }

  void tiledMatmulOuter(size_t dimI, size_t dimJ, size_t dimK, Value &A,
                        Value &B, Value &D, Value &C, size_t strideA,
                        size_t strideB, size_t strideD, size_t strideC,
                        scale_t aScaleFactor, scale_t bScaleFactor,
                        scale_acc_t dScaleFactor, size_t tileI, size_t tileJ,
                        size_t tileK, int act, acc_scale_t scale,
                        acc_scale_t bertScale, bool repeatingBias,
                        bool aTranspose, bool bTranspose, bool fullC, bool lowD,
                        uint8_t weightA, TileMatMulOp &tileMatMulOp,
                        ConversionPatternRewriter &rewriter) const {
    const size_t dimIPadded = (dimI / dim + (dimI % dim != 0)) * dim;
    const size_t dimJPadded = (dimJ / dim + (dimJ % dim != 0)) * dim;
    const size_t dimKPadded = (dimK / dim + (dimK % dim != 0)) * dim;
    const size_t I0 =
        dimIPadded / (tileI * dim) + (dimIPadded % (tileI * dim) != 0);
    const size_t J0 =
        dimJPadded / (tileJ * dim) + (dimJPadded % (tileJ * dim) != 0);
    const size_t K0 =
        dimKPadded / (tileK * dim) + (dimKPadded % (tileK * dim) != 0);
    const size_t lastI =
        dimIPadded % (tileI * dim) == 0 ? tileI : (dimIPadded / dim) % tileI;
    const size_t lastJ =
        dimJPadded % (tileJ * dim) == 0 ? tileJ : (dimJPadded / dim) % tileJ;
    const size_t lastK =
        dimKPadded % (tileK * dim) == 0 ? tileK : (dimKPadded / dim) % tileK;
    const size_t paddingI = dimIPadded - dimI;
    const size_t paddingJ = dimJPadded - dimJ;
    const size_t paddingK = dimKPadded - dimK;
    const bool noBias = false;
    const size_t sizeofD = lowD ? sizeOfElemT : sizeOfAccT;
    const size_t sizeofC = fullC ? sizeOfAccT : sizeOfElemT;
    Location loc = tileMatMulOp.getLoc();
    llvm::APFloat accScaleIdentity((float)ACC_SCALE_IDENTITY);
    rewriter.create<ConfigExOp>(loc, /*dataflow = */ 1, /*sysAct = */ act & 3,
                                /* sysShift = */ 0, accScaleIdentity);
    Value strideValue = rewriter.create<arith::ConstantOp>(
        loc, rewriter.getI64IntegerAttr(strideC * sizeofC));
    rewriter.create<ConfigStOp>(loc, strideValue, act & 3,
                                llvm::APFloat(scale));
    strideValue = rewriter.create<arith::ConstantOp>(
        loc, rewriter.getI64IntegerAttr(strideA * sizeOfElemT));
    rewriter.create<ConfigLdOp>(loc, strideValue, llvm::APFloat(aScaleFactor),
                                false, 0);
    strideValue = rewriter.create<arith::ConstantOp>(
        loc, rewriter.getI64IntegerAttr(strideB * sizeOfElemT));
    rewriter.create<ConfigLdOp>(loc, strideValue, llvm::APFloat(bScaleFactor),
                                false, 1);
    strideValue = rewriter.create<arith::ConstantOp>(
        loc, rewriter.getI64IntegerAttr(strideD * sizeofD));
    rewriter.create<ConfigLdOp>(loc, strideValue,
                                llvm::APFloat((float)dScaleFactor), lowD, 2);
    for (size_t i0 = 0; i0 < I0; i0++)
      for (size_t j0 = 0; j0 < J0; j0++)
        for (size_t k0 = 0; k0 < K0; k0++) {
          Value pre;
          Location loc = A.getLoc();
          if (k0 != 0) {
            IntegerAttr preAttr = rewriter.getI64IntegerAttr(0);
            pre = rewriter.create<arith::ConstantOp>(loc, rewriter.getI64Type(),
                                                     preAttr);
          } else {
            size_t biasRow = repeatingBias ? 0 : i0 * tileI * dim;
            size_t offset =
                (biasRow * strideD + j0 * tileJ * dim) * sizeofD * sizeOfElemT;
            IntegerAttr offsetAttr = rewriter.getI64IntegerAttr(offset);
            Value offsetValue = rewriter.create<arith::ConstantOp>(
                loc, rewriter.getI64Type(), offsetAttr);
            pre = rewriter.create<arith::AddIOp>(loc, rewriter.getI64Type(), D,
                                                 offsetValue);
          }

          Value out;
          if (k0 == K0 - 1) {
            size_t offset = (i0 * tileI * dim * strideC + j0 * tileJ * dim) *
                            sizeofC * sizeOfElemT;
            IntegerAttr offsetAttr = rewriter.getI64IntegerAttr(offset);
            Value offsetValue = rewriter.create<arith::ConstantOp>(
                loc, rewriter.getI64Type(), offsetAttr);
            out = rewriter.create<arith::AddIOp>(loc, rewriter.getI64Type(), C,
                                                 offsetValue);
          } else {
            IntegerAttr outAttr = rewriter.getI64IntegerAttr(0);
            out = rewriter.create<arith::ConstantOp>(loc, rewriter.getI64Type(),
                                                     outAttr);
          }
          const size_t i = i0 < I0 - 1 ? tileI : lastI;
          const size_t j = j0 < J0 - 1 ? tileJ : lastJ;
          const size_t k = k0 < K0 - 1 ? tileK : lastK;
          const size_t padI = i0 == I0 - 1 ? paddingI : 0;
          const size_t padJ = j0 == J0 - 1 ? paddingJ : 0;
          const size_t padK = k0 == K0 - 1 ? paddingK : 0;
          Value a;
          if (aTranspose) {
            size_t offset =
                (k0 * tileK * dim * strideA + i0 * tileI * dim) * sizeOfElemT;
            IntegerAttr offsetAttr = rewriter.getI64IntegerAttr(offset);
            Value offsetValue = rewriter.create<arith::ConstantOp>(
                loc, rewriter.getI64Type(), offsetAttr);
            a = rewriter.create<arith::AddIOp>(loc, rewriter.getI64Type(), A,
                                               offsetValue);
          } else {
            size_t offset =
                (i0 * tileI * dim * strideA + k0 * tileK * dim) * sizeOfElemT;
            IntegerAttr offsetAttr = rewriter.getI64IntegerAttr(offset);
            Value offsetValue = rewriter.create<arith::ConstantOp>(
                loc, rewriter.getI64Type(), offsetAttr);
            a = rewriter.create<arith::AddIOp>(loc, rewriter.getI64Type(), A,
                                               offsetValue);
          }
          Value b;
          if (bTranspose) {
            size_t offset =
                (j0 * tileJ * dim * strideB + k0 * tileK * dim) * sizeOfElemT;
            IntegerAttr offsetAttr = rewriter.getI64IntegerAttr(offset);
            Value offsetValue = rewriter.create<arith::ConstantOp>(
                loc, rewriter.getI64Type(), offsetAttr);
            b = rewriter.create<arith::AddIOp>(loc, rewriter.getI64Type(), B,
                                               offsetValue);
          } else {
            size_t offset =
                (k0 * tileK * dim * strideB + j0 * tileJ * dim) * sizeOfElemT;
            IntegerAttr offsetAttr = rewriter.getI64IntegerAttr(offset);
            Value offsetValue = rewriter.create<arith::ConstantOp>(
                loc, rewriter.getI64Type(), offsetAttr);
            b = rewriter.create<arith::AddIOp>(loc, rewriter.getI64Type(), B,
                                               offsetValue);
          }
          inner(a, b, pre, out, aScaleFactor, bScaleFactor, dScaleFactor, i, j,
                k, padI, padJ, padK, strideA, strideB, strideD, strideC,
                aTranspose, bTranspose, fullC, lowD, noBias, repeatingBias, act,
                tileMatMulOp, rewriter);
        }
    IntegerAttr flushAttr = rewriter.getI64IntegerAttr(0);
    Value flushValue = rewriter.create<arith::ConstantOp>(
        loc, rewriter.getI64Type(), flushAttr);
    rewriter.replaceOpWithNewOp<Flush_IntrOp>(tileMatMulOp, flushValue,
                                              flushValue);
    return;
  }

  size_t tiledMatmulTotalSpadRows(size_t I, size_t J, size_t K) const {
    return (I * K + K * J) * dim;
  }

  size_t tiledMatmulTotalAccRows(size_t I, size_t J) const {
    return (I * J) * dim;
  }

public:
  using ConvertOpToLLVMPattern<TileMatMulOp>::ConvertOpToLLVMPattern;
  explicit GemminiTileMatMulLowering(LLVMTypeConverter &typeConverter,
                                     int64_t dim, size_t sizeOfElemT,
                                     size_t sizeOfAccT)
      : ConvertOpToLLVMPattern(typeConverter), dim(dim),
        sizeOfElemT(sizeOfElemT), sizeOfAccT(sizeOfAccT) {}

  LogicalResult
  matchAndRewrite(TileMatMulOp tileMatMulOp, OpAdaptor adaptor,
                  ConversionPatternRewriter &rewriter) const override {
#define partitionRows (BANK_NUM * BANK_ROWS / 2)
#define matsInPartition (partition_rows / dim)
#define matsInAcc (ACC_ROWS / dim)
#define maxTileIJ ((size_t)sqrt(mats_in_acc))
#define maxTileK (matsInPartition / maxTileIJ)

#define dbPartitionRows ((BANK_NUM * BANK_ROWS / 2) / 2)
#define dbMatsInPartition (dbPartitionRows / dim)
#define dbMatsInAcc ((ACC_ROWS / 2) / dim)
#define dbMaxTileIJ ((size_t)sqrt(dbMatsInAcc))
#define dbMaxTileK (dbMatsInPartition / dbMaxTileIJ)

    Value aArray = tileMatMulOp.getAArray();
    Value bArray = tileMatMulOp.getBArray();
    Value cArray = tileMatMulOp.getCArray();
    Value dArray = tileMatMulOp.getDArray();
    MemRefType aArrayType = aArray.getType().dyn_cast<MemRefType>();
    MemRefType bArrayType = bArray.getType().dyn_cast<MemRefType>();
    MemRefType cArrayType = cArray.getType().dyn_cast<MemRefType>();
    MemRefType dArrayType = dArray.getType().dyn_cast<MemRefType>();
    StridedLayoutAttr aArrayLayout =
        aArrayType.getLayout().dyn_cast<StridedLayoutAttr>();
    StridedLayoutAttr bArrayLayout =
        bArrayType.getLayout().dyn_cast<StridedLayoutAttr>();
    StridedLayoutAttr cArrayLayout =
        cArrayType.getLayout().dyn_cast<StridedLayoutAttr>();
    SmallVector<Type> resultType = {rewriter.getIndexType()};
    TypeRange typeRange(resultType);
    Location loc = tileMatMulOp.getLoc();
    IntegerType i64Type = rewriter.getI64Type();
    Value aArrayExtractOp =
        rewriter.create<memref::ExtractAlignedPointerAsIndexOp>(loc, typeRange,
                                                                aArray);
    if (aArrayLayout) {
      Value offset = rewriter.create<arith::ConstantIndexOp>(
          loc, aArrayLayout.getOffset() * sizeOfElemT);
      aArrayExtractOp =
          rewriter.create<arith::AddIOp>(loc, aArrayExtractOp, offset);
    }
    Value aArrayindexCastOp =
        rewriter.create<arith::IndexCastOp>(loc, i64Type, aArrayExtractOp);
    Value bArrayExtractOp =
        rewriter.create<memref::ExtractAlignedPointerAsIndexOp>(loc, typeRange,
                                                                bArray);
    if (bArrayLayout) {
      Value offset = rewriter.create<arith::ConstantIndexOp>(
          loc, bArrayLayout.getOffset() * sizeOfElemT);
      bArrayExtractOp =
          rewriter.create<arith::AddIOp>(loc, bArrayExtractOp, offset);
    }
    Value bArrayindexCastOp =
        rewriter.create<arith::IndexCastOp>(loc, i64Type, bArrayExtractOp);
    Value cArrayExtractOp =
        rewriter.create<memref::ExtractAlignedPointerAsIndexOp>(loc, typeRange,
                                                                cArray);
    if (cArrayLayout) {
      Value offset = rewriter.create<arith::ConstantIndexOp>(
          loc, cArrayLayout.getOffset() * sizeOfElemT);
      cArrayExtractOp =
          rewriter.create<arith::AddIOp>(loc, cArrayExtractOp, offset);
    }
    Value cArrayindexCastOp =
        rewriter.create<arith::IndexCastOp>(loc, i64Type, cArrayExtractOp);
    Value dArrayExtractOp =
        rewriter.create<memref::ExtractAlignedPointerAsIndexOp>(loc, typeRange,
                                                                dArray);
    Value dArrayindexCastOp =
        rewriter.create<arith::IndexCastOp>(loc, i64Type, dArrayExtractOp);
<<<<<<< HEAD

=======
    MemRefType aArrayType = aArray.getType().dyn_cast<MemRefType>();
    MemRefType bArrayType = bArray.getType().dyn_cast<MemRefType>();
    MemRefType cArrayType = cArray.getType().dyn_cast<MemRefType>();
    MemRefType dArrayType = dArray.getType().dyn_cast<MemRefType>();
>>>>>>> 468774ca
    llvm::ArrayRef<int64_t> aArrayShape = aArrayType.getShape();
    llvm::ArrayRef<int64_t> bArrayShape = bArrayType.getShape();
    llvm::ArrayRef<int64_t> cArrayShape = cArrayType.getShape();
    llvm::ArrayRef<int64_t> dArrayShape = dArrayType.getShape();
    size_t dimI = aArrayShape[0];
    size_t dimK = aArrayShape[1];
    size_t dimJ = bArrayShape[1];
    size_t strideA = aArrayShape[1];
    size_t strideB = bArrayShape[1];
    size_t strideC = cArrayShape[1];
    size_t strideD = dArrayShape[1];
    scale_t aScaleFactor = tileMatMulOp.getAScaleFactor().convertToFloat();
    scale_t bScaleFactor = tileMatMulOp.getBScaleFactor().convertToFloat();
    scale_acc_t dScaleFactor = tileMatMulOp.getDScaleFactor().convertToFloat();
    int act = tileMatMulOp.getAct();
    acc_scale_t scale = tileMatMulOp.getAccScale().convertToFloat();
    acc_scale_t bertScale = tileMatMulOp.getBertScale().convertToFloat();
    bool repeatingBias = tileMatMulOp.getRepeatingBias();
    bool aTranspose = tileMatMulOp.getATranspose();
    bool bTranspose = tileMatMulOp.getBTranspose();
    bool fullC = tileMatMulOp.getFullC();
    bool lowD = tileMatMulOp.getLowD();
    uint8_t weightA = tileMatMulOp.getWeightA();
    size_t dimIPaded = (dimI / dim + (dimI % dim != 0)) * dim;
    size_t dimJPaded = (dimJ / dim + (dimJ % dim != 0)) * dim;
    size_t dimKPaded = (dimK / dim + (dimK % dim != 0)) * dim;
    size_t maxSpadRows = BANK_NUM * BANK_ROWS / 2;
    size_t maxAccRows = ACC_ROWS / 2;
    size_t tileI, tileJ, tileK;
    if (act == LAYERNORM || act == SOFTMAX) {
      tileI = 1;
      tileJ = dimJPaded | dim;
      tileK = 1;
    } else {
      tileI = dimIPaded / dim < dbMaxTileIJ ? dimIPaded / dim : dbMaxTileIJ;
      tileJ = dimJPaded / dim < dbMaxTileIJ ? dimJPaded / dim : dbMaxTileIJ;
      tileK = dimKPaded / dim < dbMaxTileK ? dimKPaded / dim : dbMaxTileK;
    }
    while (true) {
      bool increased = false;

      if (tiledMatmulTotalSpadRows(tileI, tileJ + 1, tileK) <= maxSpadRows &&
          tiledMatmulTotalAccRows(tileI, tileJ + 1) <= maxAccRows &&
          (tileJ + 1) * dim <= dimJPaded) {
        tileJ++;
        increased = true;
      }

      if (tiledMatmulTotalSpadRows(tileI + 1, tileJ, tileK) <= maxSpadRows &&
          tiledMatmulTotalAccRows(tileI + 1, tileJ) <= maxAccRows &&
          (tileI + 1) * dim <= dimIPaded) {
        tileI++;
        increased = true;
      }

      if (tiledMatmulTotalSpadRows(tileI, tileJ, tileK + 1) <= maxSpadRows &&
          (tileK + 1) * dim <= dimKPaded) {
        tileK++;
        increased = true;
      }
      if (!increased)
        break;
    }

#undef partitionRows
#undef matsInPartition
#undef matsInAcc
#undef maxTileIJ
#undef maxTileK

#undef dbPartitionRows
#undef dbMatsInPartition
#undef dbMatsInAcc
#undef dbMaxTileIJ
#undef dbMaxTileK

    tiledMatmulOuter(dimI, dimJ, dimK, aArrayindexCastOp, bArrayindexCastOp,
                     dArrayindexCastOp, cArrayindexCastOp, strideA, strideB,
                     strideD, strideC, aScaleFactor, bScaleFactor, dScaleFactor,
                     tileI, tileJ, tileK, act, scale, bertScale, repeatingBias,
                     aTranspose, bTranspose, fullC, lowD, weightA, tileMatMulOp,
                     rewriter);
    return success();
  };

private:
  int64_t dim;
  size_t sizeOfElemT;
  size_t sizeOfAccT;
};

class GemminiTileConvLowering : public ConvertOpToLLVMPattern<TileConvOp> {

  void gemminiLoopConvWs(
      int batchSize, int inDim, int inChannels, int outChannels, int outDim,
      int poolOutDim, int stride, int padding, int kernelDim,
      int kernelDilation, int poolSize, int poolStride, int poolPadding,
      int batches, int porows, int pocols, int pochs, int krows, int kcols,
      int kchs, int lpad, int rpad, int upad, int dpad, int plpad, int prpad,
      int pupad, int pdpad, int orows, int ocols, Value &weights, Value &output,
      Value &bias, Value &input, bool noBias, bool noPool, bool downsample,
      bool writ180, bool inputDilated, int act, bool transOutput1203,
      bool transWeight1203, bool transWeight0132, bool transInput3120,
      int maxPixelsPerRow, bool dw, TileConvOp &tileConvOp,
      ConversionPatternRewriter &rewriter) const {
    Location loc = tileConvOp.getLoc();
    // loopConvWsConfig1
    uint64_t rs1 = (uint64_t)outChannels << 48 | (uint64_t)inChannels << 32 |
                   (uint64_t)inDim << 16 | (uint64_t)batchSize;
    uint64_t rs2 = (uint64_t)padding << 48 | (uint64_t)stride << 32 |
                   (uint64_t)poolOutDim << 16 | (uint64_t)outDim;
    TypedAttr rs1Attr = rewriter.getI64IntegerAttr(rs1);
    TypedAttr rs2Attr = rewriter.getI64IntegerAttr(rs2);
    Value rs1Value = rewriter.create<arith::ConstantOp>(loc, rs1Attr);
    Value rs2Value = rewriter.create<arith::ConstantOp>(loc, rs2Attr);
    rewriter.create<LoopConvWsConfig1_IntrOp>(loc, rs1Value, rs2Value);
    // loopConvWsConfig2
    rs1 = (uint64_t)kernelDim << 48 | (uint64_t)poolSize << 32 |
          (uint64_t)poolStride << 16 | (uint64_t)poolPadding;
    rs2 = (uint64_t)batches << 48 | (uint64_t)porows << 32 |
          (uint64_t)pocols << 16 | (uint64_t)pochs;
    rs1Attr = rewriter.getI64IntegerAttr(rs1);
    rs2Attr = rewriter.getI64IntegerAttr(rs2);
    rs1Value = rewriter.create<arith::ConstantOp>(loc, rs1Attr);
    rs2Value = rewriter.create<arith::ConstantOp>(loc, rs2Attr);
    rewriter.create<LoopConvWsConfig2_IntrOp>(loc, rs1Value, rs2Value);
    // loopConvWsConfig3
    rs1 = (uint64_t)krows << 48 | (uint64_t)kcols << 32 | (uint64_t)kchs << 16 |
          (uint64_t)lpad;
    rs2 = (uint64_t)rpad << 48 | (uint64_t)upad << 32 | (uint64_t)dpad << 16 |
          (uint64_t)plpad;
    rs1Attr = rewriter.getI64IntegerAttr(rs1);
    rs2Attr = rewriter.getI64IntegerAttr(rs2);
    rs1Value = rewriter.create<arith::ConstantOp>(loc, rs1Attr);
    rs2Value = rewriter.create<arith::ConstantOp>(loc, rs2Attr);
    rewriter.create<LoopConvWsConfig3_IntrOp>(loc, rs1Value, rs2Value);
    // loopConvWsConfig4
    rs1 = (uint64_t)orows << 48 | (uint64_t)prpad << 32 |
          (uint64_t)pupad << 16 | (uint64_t)pdpad;
    rs2 = (uint64_t)kernelDilation << 16 | (uint64_t)ocols;
    rs1Attr = rewriter.getI64IntegerAttr(rs1);
    rs2Attr = rewriter.getI64IntegerAttr(rs2);
    rs1Value = rewriter.create<arith::ConstantOp>(loc, rs1Attr);
    rs2Value = rewriter.create<arith::ConstantOp>(loc, rs2Attr);
    rewriter.create<LoopConvWsConfig4_IntrOp>(loc, rs1Value, rs2Value);
    // loopConvWsconfig5
    rewriter.create<LoopConvWsConfig5_IntrOp>(loc, weights, output);
    // loopConvWsconfig6
    rewriter.create<LoopConvWsConfig6_IntrOp>(loc, bias, input);
    // loopConvWs
    rs1 = (uint64_t)maxPixelsPerRow << 8 | dw << 6 | transInput3120 << 5 |
          transWeight0132 << 4 | transWeight1203 << 3 | transOutput1203 << 2 |
          writ180 << 1 | noBias;
    rs2 = act << 3 | inputDilated << 2 | downsample << 1 | noPool;
    rs1Attr = rewriter.getI64IntegerAttr(rs1);
    rs2Attr = rewriter.getI64IntegerAttr(rs2);
    rs1Value = rewriter.create<arith::ConstantOp>(loc, rs1Attr);
    rs2Value = rewriter.create<arith::ConstantOp>(loc, rs2Attr);
    rewriter.create<LoopConvWs_IntrOp>(loc, rs1Value, rs2Value);
  }

  void spTiledConv(int batchSize, int inDim, int inChannels, int outChannels,
                   int outDim, int poolOutDim, int stride, int padding,
                   int kernelDim, int kernelDilation, int poolSize,
                   int poolStride, int poolPadding, int batches, int porows,
                   int pocols, int pochs, int krows, int kcols, int kchs,
                   int lpad, int rpad, int upad, int dpad, int plpad, int prpad,
                   int pupad, int pdpad, Value &input, Value &weights,
                   Value &output, Value &bias, int act, acc_scale_t scale,
                   bool wrot180, bool transOutput1203, bool transInput3120,
                   bool transWeight1203, bool transWeight0132, bool noBias,
                   bool noPool, bool downsample, bool inputDilated, bool dw,
                   TileConvOp &tileConvOp,
                   ConversionPatternRewriter &rewriter) const {
    if (dw) {
      kchs = 1;
      pochs = 1;
    }

    const int orows = porows * poolStride + poolSize - 1 - pupad - pdpad;
    const int ocols = pocols * poolStride + poolSize - 1 - plpad - prpad;
    const int ichs = kchs;

#ifdef HAS_FIRST_LAYER_OPTIMIZATIONS
    const bool transposed =
        transOutput1203 || transInput3120 || transWeight1203 || transWeight0132;
    int maxPixelsPerRow = transposed || wrot180 || downsample || inputDilated ||
                                  kernelDilation > 1 || ichs > dim
                              ? 1
                              : dim / ichs;
    if (maxPixelsPerRow > kcols)
      maxPixelsPerRow = kcols;
#else
    const int maxPixelsPerRow = 1;
#endif
    gemminiLoopConvWs(
        batchSize, inDim, inChannels, outChannels, outDim, poolOutDim, stride,
        padding, kernelDim, kernelDilation, poolSize, poolStride, poolPadding,
        batches, porows, pocols, pochs, krows, kcols, kchs, lpad, rpad, upad,
        dpad, plpad, prpad, pupad, pdpad, orows, ocols, weights, output, bias,
        input, noBias, noPool, downsample, wrot180, inputDilated, act,
        transOutput1203, transWeight1203, transWeight0132, transInput3120,
        maxPixelsPerRow, dw, tileConvOp, rewriter);
  }

  void tiledConv(int batchSize, int inDim, int inChannels, int outChannels,
                 int outDim, int stride, int inputDilation, int kernelDilation,
                 int padding, int kernelDim, bool wrot180, bool transOutput1203,
                 bool transInput3120, bool transWeight1203,
                 bool transWeight0132, int batches, int porows, int pocols,
                 int pochs, int krows, int kcols, int kchs, const Value &input,
                 const Value &weights, const Value &bias, Value &output,
                 int act, acc_scale_t scale, int poolSize, int poolStride,
                 int poolPadding, TileConvOp &tileConvOp,
                 ConversionPatternRewriter &rewriter) const {
    bool noBias = false;
    bool noPool = poolStride == 0;
    if (noPool) {
      poolSize = 1;
      poolStride = 1;
      poolPadding = 0;
    }
    const bool downsample = stride == 2 && kernelDim == 1 && inDim % 2 == 0 &&
                            padding == 0 && noPool && inputDilation == 1 &&
                            !transInput3120;
    const int inputDilated = inputDilation == 2;
    int64_t stDramStride = transOutput1203
                               ? batchSize * outChannels * sizeOfElemT
                               : outChannels * sizeOfElemT;
    Location loc = tileConvOp.getLoc();
    Value strideValue = rewriter.create<arith::ConstantOp>(
        loc, rewriter.getI64IntegerAttr(stDramStride));
    rewriter.create<ConfigStOp>(loc, strideValue, act, llvm::APFloat(scale));
    rewriter.create<ConfigExOp>(
        loc, /*dataflow = */ 1, /*act = */ 0, /*shift = */ 0,
        /*scale = */ llvm::APFloat((float)0), /*cStride = */ inputDilation,
        /*aStride = */ stride >> downsample,
        /*aTranspose = */ transInput3120, /*bTranspose*/ transWeight0132,
        /*setOnlyStrides = */ false);
    const int poolOutDim =
        (outDim + 2 * poolPadding - poolSize) / poolStride + 1;
    const int dilatedInDim = inDim + (inputDilation - 1) * (inDim - 1);
    for (int b = 0; b < batchSize; b += batches) {
      for (int porow = 0; porow < poolOutDim; porow += porows) {
        const int orow = porow * poolStride - poolPadding;
        for (int pocol = 0; pocol < poolOutDim; pocol += pocols) {
          const int ocol = pocol * poolStride - poolPadding;
          for (int poch = 0; poch < outChannels; poch += pochs) {
            for (int krow = 0; krow < kernelDim; krow += krows) {
              const int orow_floored = orow < 0 ? 0 : orow;

              int irow =
                  orow_floored * stride + krow * kernelDilation - padding;
              for (int kcol = 0; kcol < kernelDim; kcol += kcols) {
                const int ocol_floored = ocol < 0 ? 0 : ocol;
                int icol =
                    ocol_floored * stride + kcol * kernelDilation - padding;

                for (int kch = 0; kch < inChannels; kch += kchs) {
                  TypedAttr offsetAttr =
                      rewriter.getI64IntegerAttr(((b * poolOutDim * poolOutDim +
                                                   porow * poolOutDim + pocol) *
                                                      outChannels +
                                                  poch) *
                                                 sizeOfElemT);
                  Value offsetValue =
                      rewriter.create<arith::ConstantOp>(loc, offsetAttr);
                  Value out = rewriter.create<arith::AddIOp>(
                      tileConvOp.getLoc(), rewriter.getI64Type(), output,
                      offsetValue);
                  if (transOutput1203) {
                    offsetAttr = rewriter.getI64IntegerAttr(
                        ((porow * poolOutDim * batchSize + pocol * batchSize +
                          b) *
                             outChannels +
                         poch) *
                        sizeOfElemT);
                    offsetValue =
                        rewriter.create<arith::ConstantOp>(loc, offsetAttr);
                    out = rewriter.create<arith::AddIOp>(tileConvOp.getLoc(),
                                                         rewriter.getI64Type(),
                                                         output, offsetValue);
                  }

                  if (krow + krows < kernelDim || kcol + kcols < kernelDim ||
                      kch + kchs < inChannels) {
                    out = rewriter.create<arith::ConstantOp>(
                        tileConvOp.getLoc(), rewriter.getI64IntegerAttr(0));
                  }
                  Value pochValue = rewriter.create<arith::ConstantOp>(
                      tileConvOp.getLoc(),
                      rewriter.getI64IntegerAttr(poch * sizeOfAccT));
                  Value bias_ = rewriter.create<arith::AddIOp>(
                      tileConvOp.getLoc(), rewriter.getI64Type(), bias,
                      pochValue);
                  if (krow > 0 || kcol > 0 || kch > 0) {
                    bias_ = rewriter.create<arith::ConstantOp>(
                        tileConvOp.getLoc(), rewriter.getI64IntegerAttr(0));
                  }

                  const int batches_ =
                      batchSize - b > batches ? batches : batchSize - b;
                  const int porows_ =
                      poolOutDim - porow > porows ? porows : poolOutDim - porow;
                  const int pocols_ =
                      poolOutDim - pocol > pocols ? pocols : poolOutDim - pocol;
                  const int pochs_ =
                      outChannels - poch > pochs ? pochs : outChannels - poch;
                  const int krows_ =
                      kernelDim - krow > krows ? krows : kernelDim - krow;
                  const int kcols_ =
                      kernelDim - kcol > kcols ? kcols : kernelDim - kcol;
                  const int kchs_ =
                      inChannels - kch > kchs ? kchs : inChannels - kch;

                  const int ocols_ = pocols_ * poolStride + poolSize - 1;
                  const int orows_ = porows_ * poolStride + poolSize - 1;

                  const int plpad = ocol < 0 ? -ocol : 0;
                  const int prpad =
                      ocol + ocols_ > outDim ? ocol + ocols_ - outDim : 0;
                  const int pupad = orow < 0 ? -orow : 0;
                  const int pdpad =
                      orow + orows_ > outDim ? orow + orows_ - outDim : 0;

                  const int dilatedKrows_ =
                      krows_ + (kernelDilation - 1) * (krows_ - 1);
                  const int dilatedKcols_ =
                      kcols_ + (kernelDilation - 1) * (kcols_ - 1);

                  const int icols_ =
                      (ocols_ - plpad - prpad) * stride + dilatedKcols_ - 1;
                  const int irows_ =
                      (orows_ - pupad - pdpad) * stride + dilatedKrows_ - 1;

                  int lpad = icol < 0 ? -icol : 0;
                  int rpad = icol + icols_ > dilatedInDim
                                 ? icol + icols_ - dilatedInDim
                                 : 0;
                  int upad = irow < 0 ? -irow : 0;
                  int dpad = irow + irows_ > dilatedInDim
                                 ? irow + irows_ - dilatedInDim
                                 : 0;

                  if (inputDilated) {
                    lpad += lpad == 0 && icol % 2 != 0;
                    rpad += rpad == 0 && (icol + icols_) % 2 != 1;
                    upad += upad == 0 && irow % 2 != 0;
                    dpad += dpad == 0 && (irow + irows_) % 2 != 1;
                  }

                  int krow_ = krow;
                  int kcol_ = kcol;
                  if (wrot180) {
                    krow_ = kernelDim - krow - krows_;
                    kcol_ = kernelDim - kcol - kcols_;
                  }
                  offsetAttr = rewriter.getI64IntegerAttr(
                      ((krow_ * kernelDim * inChannels + kcol_ * inChannels +
                        kch) *
                           outChannels +
                       poch) *
                      sizeOfElemT);
                  offsetValue = rewriter.create<arith::ConstantOp>(
                      tileConvOp.getLoc(), offsetAttr);
                  Value weightsSlice = rewriter.create<arith::AddIOp>(
                      tileConvOp.getLoc(), rewriter.getI64Type(), weights,
                      offsetValue);
                  if (transWeight1203) {
                    offsetAttr = rewriter.getI64IntegerAttr(
                        ((kch * kernelDim * kernelDim + krow_ * kernelDim +
                          kcol_) *
                             outChannels +
                         poch) *
                        sizeOfElemT);
                    offsetValue = rewriter.create<arith::ConstantOp>(
                        tileConvOp.getLoc(), offsetAttr);
                    weightsSlice = rewriter.create<arith::AddIOp>(
                        tileConvOp.getLoc(), rewriter.getI64Type(), weights,
                        offsetValue);
                  } else if (transWeight0132) {
                    offsetAttr = rewriter.getI64IntegerAttr(
                        ((krow_ * kernelDim * outChannels +
                          kcol_ * outChannels + poch) *
                             inChannels +
                         kch) *
                        sizeOfElemT);
                    offsetValue = rewriter.create<arith::ConstantOp>(
                        tileConvOp.getLoc(), offsetAttr);
                    weightsSlice = rewriter.create<arith::AddIOp>(
                        tileConvOp.getLoc(), rewriter.getI64Type(), weights,
                        offsetValue);
                  }
                  offsetAttr = rewriter.getI64IntegerAttr(
                      ((b * inDim * inDim +
                        ((irow + upad) >> inputDilated) * inDim +
                        ((icol + lpad) >> inputDilated)) *
                           inChannels +
                       kch) *
                      sizeOfElemT);
                  offsetValue = rewriter.create<arith::ConstantOp>(
                      tileConvOp.getLoc(), offsetAttr);
                  Value in = rewriter.create<arith::AddIOp>(
                      tileConvOp.getLoc(), rewriter.getI64Type(), input,
                      offsetValue);
                  if (transInput3120) {
                    offsetAttr = rewriter.getI64IntegerAttr(
                        ((kch * inDim * inDim +
                          ((irow + upad) >> inputDilated) * inDim +
                          ((icol + lpad) >> inputDilated)) *
                             batchSize +
                         b) *
                        sizeOfElemT);
                    in = rewriter.create<arith::AddIOp>(tileConvOp.getLoc(),
                                                        rewriter.getI64Type(),
                                                        input, offsetValue);
                  }

                  spTiledConv(batchSize, inDim, inChannels, outChannels, outDim,
                              poolOutDim, stride, padding, kernelDim,
                              kernelDilation, poolSize, poolStride, poolPadding,
                              batches_, porows_, pocols_, pochs_, krows_,
                              kcols_, kchs_, lpad, rpad, upad, dpad, plpad,
                              prpad, pupad, pdpad, in, weightsSlice, out, bias_,
                              act, scale, wrot180, transOutput1203,
                              transInput3120, transWeight1203, transWeight0132,
                              noBias, noPool, downsample, inputDilated, false,
                              tileConvOp, rewriter);
                }
              }
            }
          }
        }
      }
    }
    IntegerAttr flushAttr = rewriter.getI64IntegerAttr(0);
    Value flushValue = rewriter.create<arith::ConstantOp>(
        loc, rewriter.getI64Type(), flushAttr);
    rewriter.replaceOpWithNewOp<Flush_IntrOp>(tileConvOp, flushValue,
                                              flushValue);
  }

  int tiledConvTotalSpadRows(bool acc, int stride, int inputDilation,
                             int kernelDilation, bool downsample,
                             bool transWeight0132, bool transInput3120,
                             int batches, int porows, int pocols, int ochs,
                             int krows, int kcols, int kchs, int poolSize,
                             int poolStride) const {

    const int orows = porows * poolStride + poolSize - 1;
    const int ocols = pocols * poolStride + poolSize - 1;

    const int krowsDilated = krows + (kernelDilation - 1) * (krows - 1);
    const int kcolsDilated = kcols + (kernelDilation - 1) * (kcols - 1);

    int irows = orows * stride + krowsDilated - 1;
    int icols = ocols * stride + kcolsDilated - 1;
    const int ichs = kchs;

    irows = irows / inputDilation + (irows % inputDilation != 0);
    icols = icols / inputDilation + (icols % inputDilation != 0);

    const int inChannelsPerBank = ichs / dim + (ichs % dim != 0);
    const int outChannelsPerBank = ochs / dim + (ochs % dim != 0);
    const int batchesPerBank = batches / dim + (batches % dim != 0);

    const int aRows = transInput3120
                          ? (batchesPerBank * ichs * (irows >> downsample) *
                             (icols >> downsample))
                          : (inChannelsPerBank * batches *
                             (irows >> downsample) * (icols >> downsample));

    const int bRows = transWeight0132
                          ? inChannelsPerBank * kcols * krows * ochs
                          : outChannelsPerBank * kcols * krows * kchs;

    const int cRows = outChannelsPerBank * batches * orows * ocols;

    return acc ? cRows : aRows + bRows;
  }

public:
  using ConvertOpToLLVMPattern<TileConvOp>::ConvertOpToLLVMPattern;
  explicit GemminiTileConvLowering(LLVMTypeConverter &typeConverter,
                                   int64_t dim, size_t sizeOfElemT,
                                   size_t sizeOfAccT)
      : ConvertOpToLLVMPattern(typeConverter), dim(dim),
        sizeOfElemT(sizeOfElemT), sizeOfAccT(sizeOfAccT) {}
  LogicalResult
  matchAndRewrite(TileConvOp tileConvOp, OpAdaptor adaptor,
                  ConversionPatternRewriter &rewriter) const override {
    Value input = tileConvOp.getInput();
    Value output = tileConvOp.getOutput();
    Value weights = tileConvOp.getWeights();
    Value bias = tileConvOp.getBias();
    MemRefType inputType = input.getType().dyn_cast<MemRefType>();
    MemRefType outputType = output.getType().dyn_cast<MemRefType>();
    MemRefType weightsType = weights.getType().dyn_cast<MemRefType>();
    MemRefType biasType = bias.getType().dyn_cast<MemRefType>();
    ArrayRef<int64_t> inputShape = inputType.getShape();
    ArrayRef<int64_t> outputShape = outputType.getShape();
    ArrayRef<int64_t> weightsShape = weightsType.getShape();
    ArrayRef<int64_t> biasShape = biasType.getShape();
    // inDim
    if (inputShape[1] != inputShape[2]) {
      llvm::outs() << "inDim error.\n";
      return failure();
    }
    // outChannels
    if (biasShape[0] != outputShape[1] || biasShape[0] != weightsShape[1]) {
      llvm::outs() << "outChannels error.\n";
      return failure();
    }
    Value outDimValue = tileConvOp.getOutDim();
    int outDim = getNumberFromValue(outDimValue);
    Value kernelDimValue = tileConvOp.getKernelDim();
    int kernelDim = getNumberFromValue(kernelDimValue);
    int batchSize = inputShape[0];
    int inDim = inputShape[1];
    int inChannels = inputShape[3];
    int outChannels = biasShape[0];
    int stride = tileConvOp.getStride();
    int inputDilation = tileConvOp.getInputDilation();
    int kernelDilation = tileConvOp.getKernelDilation();
    int padding = tileConvOp.getPadding();
    int act = tileConvOp.getAct();
    float scale = tileConvOp.getScale().convertToFloat();
    int poolSize = tileConvOp.getPoolSize();
    int poolStride = tileConvOp.getPoolStride();
    int poolPadding = tileConvOp.getPoolPadding();
    bool wrot180 = tileConvOp.getWrot180();
    bool transOutput1203 = tileConvOp.getTransOutput1203();
    bool transInput3120 = tileConvOp.getTransInput3120();
    bool transWeight1203 = tileConvOp.getTransWeight1203();
    bool transWeight0132 = tileConvOp.getTransWeight0132();
    Location loc = tileConvOp.getLoc();
    IntegerType i64Type = rewriter.getI64Type();
    Value inputExtractOp =
        rewriter.create<memref::ExtractAlignedPointerAsIndexOp>(loc, input);
    Value inputIndexCastOp =
        rewriter.create<arith::IndexCastOp>(loc, i64Type, inputExtractOp);
    Value outputExtractOp =
        rewriter.create<memref::ExtractAlignedPointerAsIndexOp>(loc, output);
    Value outputIndexCastOp =
        rewriter.create<arith::IndexCastOp>(loc, i64Type, outputExtractOp);
    Value biasExtractOp =
        rewriter.create<memref::ExtractAlignedPointerAsIndexOp>(loc, bias);
    Value biasIndexCastOp =
        rewriter.create<arith::IndexCastOp>(loc, i64Type, biasExtractOp);
    Value weightsExtractOp =
        rewriter.create<memref::ExtractAlignedPointerAsIndexOp>(loc, weights);
    Value weightsIndexCastOp =
        rewriter.create<arith::IndexCastOp>(loc, i64Type, weightsExtractOp);
    const bool noPool = poolSize == 0;
    if (noPool) {
      poolSize = 1;
      poolStride = 1;
      poolPadding = 0;
    }
    const int poolOutDim =
        (outDim + 2 * poolPadding - poolSize) / poolStride + 1;
    const bool downsample = stride == 2 && kernelDim == 1 && padding == 0 &&
                            noPool && inDim % 2 == 0;
    int args[] = {batchSize, poolOutDim, poolOutDim, outChannels,
                  kernelDim, kernelDim,  inChannels};
    const int maxArgs[] = {batchSize, poolOutDim, poolOutDim, outChannels,
                           kernelDim, kernelDim,  inChannels};
    const int orowsIdx = 1;
    const int ocolsIdx = 2;
    const int outChannelsIdx = 3;
    const int inChannelsIdx = 6;
    const int maxSpadRows = (BANK_NUM * BANK_ROWS / 2);
    const int maxAccRows = (ACC_ROWS / 2);
    int spadRows = tiledConvTotalSpadRows(
        false, stride, inputDilation, kernelDilation, downsample,
        transWeight0132, transInput3120, args[0], args[1], args[2], args[3],
        args[4], args[5], args[6], poolSize, poolStride);
    int accRows = tiledConvTotalSpadRows(
        true, stride, inputDilation, kernelDilation, downsample,
        transWeight0132, transInput3120, args[0], args[1], args[2], args[3],
        args[4], args[5], args[6], poolSize, poolStride);
    while (spadRows > maxSpadRows || accRows > maxAccRows) {
      int maxVal = -1;
      int maxIdx = -1;
      for (size_t i = 0; i < sizeof(args) / sizeof(args[0]); i++) {
        if (!(i == ocolsIdx && args[i] <= dim && args[orowsIdx] > 1) &&
            args[i] > maxVal) {
          maxVal = args[i];
          maxIdx = i;
        }
      }

      if (maxIdx == outChannelsIdx || maxIdx == inChannelsIdx) {
        if (args[maxIdx] % dim != 0) {
          args[maxIdx] = (args[maxIdx] / dim) * dim;
        } else {
          args[maxIdx] -= dim;
        }
        args[maxIdx] = args[maxIdx] == 0 ? 1 : args[maxIdx];
      } else {
        args[maxIdx]--;
      }
      spadRows = tiledConvTotalSpadRows(
          false, stride, inputDilation, kernelDilation, downsample,
          transWeight0132, transInput3120, args[0], args[1], args[2], args[3],
          args[4], args[5], args[6], poolSize, poolStride);
      accRows = tiledConvTotalSpadRows(
          true, stride, inputDilation, kernelDilation, downsample,
          transWeight0132, transInput3120, args[0], args[1], args[2], args[3],
          args[4], args[5], args[6], poolSize, poolStride);
    }
    bool notIncreased = false;
    while (!notIncreased) {
      notIncreased = true;

      int argsCandidate[] = {args[0], args[1], args[2], args[3],
                             args[4], args[5], args[6]};
      argsCandidate[ocolsIdx]++;

      if (argsCandidate[ocolsIdx] > maxArgs[ocolsIdx])
        continue;

      spadRows = tiledConvTotalSpadRows(
          false, stride, inputDilation, kernelDilation, downsample,
          transWeight0132, transInput3120, argsCandidate[0], argsCandidate[1],
          argsCandidate[2], argsCandidate[3], argsCandidate[4],
          argsCandidate[5], argsCandidate[6], poolSize, poolStride);
      accRows = tiledConvTotalSpadRows(
          true, stride, inputDilation, kernelDilation, downsample,
          transWeight0132, transInput3120, argsCandidate[0], argsCandidate[1],
          argsCandidate[2], argsCandidate[3], argsCandidate[4],
          argsCandidate[5], argsCandidate[6], poolSize, poolStride);

      if (spadRows <= maxSpadRows && accRows <= maxAccRows) {
        args[ocolsIdx] = argsCandidate[ocolsIdx];
        notIncreased = false;
      }
    }

    bool nothingIncreased = false;
    while (!nothingIncreased) {
      nothingIncreased = true;
      for (size_t i = 0; i < sizeof(args) / sizeof(args[0]); i++) {
        int argsCandidate[] = {args[0], args[1], args[2], args[3],
                               args[4], args[5], args[6]};
        argsCandidate[i]++;

        if (argsCandidate[i] > maxArgs[i])
          continue;
        spadRows = tiledConvTotalSpadRows(
            false, stride, inputDilation, kernelDilation, downsample,
            transWeight0132, transInput3120, argsCandidate[0], argsCandidate[1],
            argsCandidate[2], argsCandidate[3], argsCandidate[4],
            argsCandidate[5], argsCandidate[6], poolSize, poolStride);
        accRows = tiledConvTotalSpadRows(
            true, stride, inputDilation, kernelDilation, downsample,
            transWeight0132, transInput3120, argsCandidate[0], argsCandidate[1],
            argsCandidate[2], argsCandidate[3], argsCandidate[4],
            argsCandidate[5], argsCandidate[6], poolSize, poolStride);

        if (spadRows <= maxSpadRows && accRows <= maxAccRows) {
          args[i] = argsCandidate[i];
          nothingIncreased = false;
        }
      }
    }
    const int batches = args[0];
    const int orows = args[1];
    const int ocols = args[2];
    const int ochs = args[3];
    const int krows = args[4];
    const int kcols = args[5];
    const int kchs = args[6];
    tiledConv(batchSize, inDim, inChannels, outChannels, outDim, stride,
              inputDilation, kernelDilation, padding, kernelDim, wrot180,
              transOutput1203, transInput3120, transWeight1203, transWeight0132,
              batches, orows, ocols, ochs, krows, kcols, kchs, inputIndexCastOp,
              weightsIndexCastOp, biasIndexCastOp, outputIndexCastOp, act,
              scale, poolSize, noPool ? 0 : poolStride, poolPadding, tileConvOp,
              rewriter);
    return success();
  }

private:
  int64_t dim;
  size_t sizeOfElemT;
  size_t sizeOfAccT;
};

void mlir::populateGemminiLegalizeForLLVMExportPatterns(
    LLVMTypeConverter &converter, RewritePatternSet &patterns, int64_t dim,
    int64_t addrLen, size_t sizeOfElemT, size_t sizeOfAccT) {
  patterns
      .add<ForwardOperands<func::CallOp>, ForwardOperands<func::CallIndirectOp>,
           ForwardOperands<func::ReturnOp>>(converter, &converter.getContext());
  patterns.add<GemminiFlushLowering>(converter);
  patterns.add<GemminiConfigStLowering>(converter);
  patterns.add<GemminiConfigLdLowering>(converter);
  patterns.add<GemminiMvinLowering>(converter, addrLen);
  patterns.add<GemminiMvoutLowering>(converter, addrLen);
  patterns.add<GemminiConfigExLowering>(converter);
  patterns.add<GemminiPreloadZerosLowering>(converter, dim, addrLen);
  patterns.add<GemminiPreloadLowering>(converter, addrLen);
  patterns.add<GemminiComputePreloadedLowering>(converter, addrLen);
  patterns.add<GemminiComputeAccumulatedLowering>(converter, addrLen);
  patterns.add<GemminiTileMatMulLowering>(converter, dim, sizeOfElemT,
                                          sizeOfAccT);
  patterns.add<GemminiTileConvLowering>(converter, dim, sizeOfElemT,
                                        sizeOfAccT);
}

void mlir::configureGemminiegalizeForExportTarget(
    LLVMConversionTarget &target) {
  target.addLegalOp<
      Flush_IntrOp, ConfigSt_IntrOp, ConifgLd_IntrOp, ConfigEX_IntrOp,
      Mvin_IntrOp, Mvout_IntrOp, Preload_IntrOp, ComputePreloaded_IntrOp,
      ComputeAccumulated_IntrOp, LoopWsConfigBounds_IntrOp,
      LoopWsConfigAddrsAB_IntrOp, LoopWsConfigAddrsDC_IntrOp,
      LoopWsConfigStridesAB_IntrOp, LoopWsConfigStridesDC_IntrOp, LoopWs_IntrOp,
      LoopConvWsConfig1_IntrOp, LoopConvWsConfig2_IntrOp,
      LoopConvWsConfig3_IntrOp, LoopConvWsConfig4_IntrOp,
      LoopConvWsConfig5_IntrOp, LoopConvWsConfig6_IntrOp, LoopConvWs_IntrOp>();
  target.addIllegalOp<FlushOp, ConfigStOp, ConfigLdOp, ConfigExOp, MvinOp,
                      MvoutOp, PrintOp, PreloadZerosOp, PreloadOp,
                      ComputePreloadedOp, ComputeAccumulatedOp, TileMatMulOp,
                      TileConvOp>();
}<|MERGE_RESOLUTION|>--- conflicted
+++ resolved
@@ -669,14 +669,10 @@
                                                                 dArray);
     Value dArrayindexCastOp =
         rewriter.create<arith::IndexCastOp>(loc, i64Type, dArrayExtractOp);
-<<<<<<< HEAD
-
-=======
     MemRefType aArrayType = aArray.getType().dyn_cast<MemRefType>();
     MemRefType bArrayType = bArray.getType().dyn_cast<MemRefType>();
     MemRefType cArrayType = cArray.getType().dyn_cast<MemRefType>();
     MemRefType dArrayType = dArray.getType().dyn_cast<MemRefType>();
->>>>>>> 468774ca
     llvm::ArrayRef<int64_t> aArrayShape = aArrayType.getShape();
     llvm::ArrayRef<int64_t> bArrayShape = bArrayType.getShape();
     llvm::ArrayRef<int64_t> cArrayShape = cArrayType.getShape();
