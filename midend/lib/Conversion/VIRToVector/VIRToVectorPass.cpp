--- conflicted
+++ resolved
@@ -41,9 +41,7 @@
 #include "mlir/Pass/Pass.h"
 #include "mlir/Target/LLVMIR/TypeToLLVM.h"
 #include "llvm/ADT/DenseMap.h"
-<<<<<<< HEAD
 #include "llvm/ADT/TypeSwitch.h"
-=======
 #include "llvm/Support/Casting.h"
 #include "llvm/Support/raw_ostream.h"
 #include "llvm/TargetParser/Host.h"
@@ -53,7 +51,6 @@
 #if defined(__ARM_FEATURE_SVE)
 #include <arm_sve.h>
 #endif
->>>>>>> 0f501e28
 
 #include "VIR/VIRDialect.h"
 #include "VIR/VIROps.h"
@@ -546,15 +543,7 @@
     //===------------------------------------------------------------------===//
     // Step 2: Construct the target vector type.
     //===------------------------------------------------------------------===//
-<<<<<<< HEAD
-    Type targetVectorType;
-    if (useScalable) {
-      SmallVector<bool, 1> scalableDim = {true};
-      targetVectorType =
-          VectorType::get({vectorWidth}, anchorType, scalableDim);
-    } else {
-      targetVectorType = VectorType::get({vectorWidth}, anchorType);
-=======
+
     int vectorWid = vectorWidth; // Dynamic defined vector width
     VectorType targetVectorType;
     if (useCustomVecWid) {
@@ -575,7 +564,6 @@
       targetVectorType =
           vectorTypeHelper(region, anchorType, useScalable, verbose);
       vectorWid = int(targetVectorType.getShape()[0]);
->>>>>>> 0f501e28
     }
 
     //===------------------------------------------------------------------===//
@@ -594,28 +582,19 @@
     // the remainder in the tail loop. The number of iterations in the main loop
     // is vl / step
     Value zero = rewriter.create<arith::ConstantIndexOp>(loc, 0);
-<<<<<<< HEAD
+
+    // Create affine for loop with iteration variable.
     auto mainloop = rewriter.create<affine::AffineForOp>(
         loc, /*lowerBound=*/ValueRange{zero}, rewriter.getDimIdentityMap(),
         /*upperBound=*/ValueRange{vlUpbound}, rewriter.getDimIdentityMap(),
-        vectorWidth,
+        vectorWid,
         /*iterArgs=*/std::nullopt,
         [&](OpBuilder &b, Location bodyLoc, Value iv, ValueRange iterArgs) {
-=======
-
-    // Create affine for loop with iteration variable.
-    auto affineForOp = rewriter.create<affine::AffineForOp>(
-        loc, ValueRange{zero}, identityMap, // Lower bound: 0
-        ValueRange{vlUpbound}, identityMap, // Upper bound: vlUpbound
-        vectorWid,                          // Step size
-        /*iterArgs=*/ValueRange{zero},      // Initial iteration value: 0
-        [&](OpBuilder &rewriter, Location loc, Value iv, ValueRange iterArgs) {
           //===--------------------------------------------------------------===//
           // Step 4: Convert operations inside the dynamic vector region.
           //===--------------------------------------------------------------===//
           // Symbol table: maps dynamic vector values to fixed / scalable vector
           // values.
->>>>>>> 0f501e28
           DenseMap<Value, Value> symbolTable;
           // Initiate recursive descent process on top-level blocks (vectorized
           // mode)
