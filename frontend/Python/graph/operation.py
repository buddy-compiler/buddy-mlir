# ===- operation.py ------------------------------------------------------------
#
# Licensed under the Apache License, Version 2.0 (the "License");
# you may not use this file except in compliance with the License.
# You may obtain a copy of the License at
#
#     http://www.apache.org/licenses/LICENSE-2.0
#
# Unless required by applicable law or agreed to in writing, software
# distributed under the License is distributed on an "AS IS" BASIS,
# WITHOUT WARRANTIES OR CONDITIONS OF ANY KIND, either express or implied.
# See the License for the specific language governing permissions and
# limitations under the License.
#
# ===---------------------------------------------------------------------------
#
# This is the operation structure of Buddy Compiler graph representation.
#
# ===---------------------------------------------------------------------------

from enum import Enum
from typing import Dict, Optional, List, Tuple

from .type import TensorDType, TensorMeta


class OpType(Enum):
    """
    Enum class for declaring operation types.

    Members:
    - BroadcastType: int
        Represents a broadcast operation.
    - ElementwiseType: int
        Represents an elementwise operation.
    - ReshapeType: int
        Represents a reshape operation.
    - ReduceType: int
        Represents a reduction operation.
    - ConcatType: int
        Represents a concatenation operation.
    - PlaceholderType: int
        Represents a placeholder operation.
    - GetItemType: int
        Represents an operation to retrieve an item.

    Note: The underlying values are integers for these operation types.
    """

    BroadcastType = 0
    ElementwiseType = 1
    ReshapeType = 2
    SliceLikeType = 3
    ReduceType = 4
    ConcatType = 5
    PlaceholderType = 6
    GetItemType = 7
    Unfusable = 8


class Op:
    """
    Base class for all operations in a computational graph.

    Attributes:
    - _name: str
        The unique name of the operation node.
    - _arguments: list
        The input arguments of the operation node.
    - _keyword_arguments: dict
        The keyword arguments of the operation node.
    - _tensor_meta: dict
        The metadata of the output tensor, including shape and data type.
    - _op_type: OpType
        The type of the operation node, as defined in the OpType enum.
    """

    def __init__(self) -> None:
        """
        Initialize a new instance of the Op class.
        """
        self._name = None
        self._arguments = []
        self._args_index = []
        self._keyword_arguments = {}
        self._tensor_meta: Dict = {}
        self._op_type: OpType = None
        self._children: List[str] = []
        self._parents: List[str] = []

    def add_argument(self, arg, arg_index=0):
        """
        Add an input argument to the operation node.

        Parameters:
        - arg: Any
            The input argument to be added.
        """
        self._arguments.append(arg)
        self._args_index.append(arg_index)

    def add_parent(self, parent: str):
        """
        Add an parent node's name to the operation node.

        Parameters:
        - parent: str
            The parent node's name to be added.
        """
        self._parents.append(parent)

    def add_children(self, child):
        """
        Add an user node's name to the operation node.

        Parameters:
        - user: str
            The user node's name to be added.
        """
        self._children.append(child)

    @property
    def args(self):
        return self._arguments

    @property
    def kwargs(self):
        return self._keyword_arguments
    
    @property
    def parents(self):
        return self._parents

    @property
    def children(self):
        return self._children

    @property
    def name(self):
        return self._name
<<<<<<< HEAD

=======
    
>>>>>>> 29745ef8
    @name.setter
    def name(self, new_name):
        self._name = new_name

    @property
    def tensor_meta(self):
        return self._tensor_meta

    @tensor_meta.setter
    def tensor_meta(self, new_tensor_meta):
        self._tensor_meta = new_tensor_meta


class PlaceholderOp(Op):
    def __init__(self) -> None:
        super().__init__()
        self._op_type = OpType.PlaceholderType


class MatmulOp(Op):
    def __init__(self) -> None:
        super().__init__()
        self._op_type = OpType.ReduceType


class GetItemOp(Op):
    def __init__(self) -> None:
        super().__init__()
        self._op_type = OpType.GetItemType


class OutputOp(Op):
    def __init__(self) -> None:
        super().__init__()
        self._op_type = OpType.GetItemType


class ArangeOp(Op):
    def __init__(self) -> None:
        super().__init__()
        self._op_type = OpType.PlaceholderType


class UnsqueezeOp(Op):
    def __init__(self) -> None:
        super().__init__()
        self._op_type = OpType.ReshapeType


class ViewOp(Op):
    def __init__(self) -> None:
        super().__init__()
        self._op_type = OpType.ReshapeType


class EmbeddingOp(Op):
    def __init__(self) -> None:
        super().__init__()
        self._op_type = OpType.ReshapeType


class OnesOp(Op):
    def __init__(self) -> None:
        super().__init__()
        self._op_type = OpType.PlaceholderType


class FullOp(Op):
    def __init__(self) -> None:
        super().__init__()
        self._op_type = OpType.PlaceholderType


class LessThanOp(Op):
    def __init__(self) -> None:
        super().__init__()
        self._op_type = OpType.BroadcastType


class MaskedFillOp(Op):
    def __init__(self) -> None:
        super().__init__()
        self._op_type = OpType.ElementwiseType


class SliceOp(Op):
    def __init__(self) -> None:
        super().__init__()
        self._op_type = OpType.ReshapeType


class ToCopyOp(Op):
    def __init__(self) -> None:
        super().__init__()
        self._op_type = OpType.ElementwiseType


class RsubOp(Op):
    def __init__(self) -> None:
        super().__init__()
        self._op_type = OpType.BroadcastType


class PowOp(Op):
    def __init__(self) -> None:
        super().__init__()
        self._op_type = OpType.BroadcastType


class MeanOp(Op):
    def __init__(self) -> None:
        super().__init__()
        self._op_type = OpType.ReduceType


class RsqrtOp(Op):
    def __init__(self) -> None:
        super().__init__()
        self._op_type = OpType.ElementwiseType


class MulOp(Op):
    def __init__(self) -> None:
        super().__init__()
        self._op_type = OpType.BroadcastType


class TransposeOp(Op):
    def __init__(self) -> None:
        super().__init__()
        self._op_type = OpType.ReshapeType


class IndexOp(Op):
    def __init__(self) -> None:
        super().__init__()
        self._op_type = OpType.ReshapeType


class NegOp(Op):
    def __init__(self) -> None:
        super().__init__()
        self._op_type = OpType.ElementwiseType


class CatOp(Op):
    def __init__(self) -> None:
        super().__init__()
        self._op_type = OpType.ConcatType


class SqueezeOp(Op):
    def __init__(self) -> None:
        super().__init__()
        self._op_type = OpType.ReshapeType


class BatchMatmulOp(Op):
    def __init__(self) -> None:
        super().__init__()
        self._op_type = OpType.ReduceType


class DivOp(Op):
    def __init__(self) -> None:
        super().__init__()
        self._op_type = OpType.BroadcastType


class SoftmaxOp(Op):
    def __init__(self) -> None:
        super().__init__()
        self._op_type = OpType.ReduceType


class CloneOp(Op):
    def __init__(self) -> None:
        super().__init__()
        self._op_type = OpType.ReduceType


class SiluOp(Op):
    def __init__(self) -> None:
        super().__init__()
        self._op_type = OpType.ElementwiseType


class AddOp(Op):
    def __init__(self) -> None:
        super().__init__()
        self._op_type = OpType.BroadcastType


class AddMMOp(Op):
    def __init__(self) -> None:
        super().__init__()
        self._op_type = OpType.ReduceType


class AmaxOp(Op):
    def __init__(self) -> None:
        super().__init__()
        self._op_type = OpType.ReduceType


class SubOp(Op):
    def __init__(self) -> None:
        super().__init__()
        self._op_type = OpType.BroadcastType


class ConvertElementTypeOp(Op):
    def __init__(self) -> None:
        super().__init__()
        self._op_type = OpType.ElementwiseType


class ExpOp(Op):
    def __init__(self) -> None:
        super().__init__()
        self._op_type = OpType.ElementwiseType


class ExpandOp(Op):
    def __init__(self) -> None:
        super().__init__()
        self._op_type = OpType.ReshapeType


class PermuteOp(Op):
    def __init__(self) -> None:
        super().__init__()
        self._op_type = OpType.ReshapeType


class ReshapeOp(Op):
    def __init__(self) -> None:
        super().__init__()
        self._op_type = OpType.ReshapeType


class SelectOp(Op):
    def __init__(self) -> None:
        super().__init__()
        self._op_type = OpType.ReshapeType


class SumDimOp(Op):
    def __init__(self) -> None:
        super().__init__()
        self._op_type = OpType.ReduceType


class TanhOp(Op):
    def __init__(self) -> None:
        super().__init__()
        self._op_type = OpType.ElementwiseType


class VarMeanOp(Op):
    def __init__(self) -> None:
        super().__init__()
        self._op_type = OpType.ReduceType


class TOp(Op):
    def __init__(self) -> None:
        super().__init__()
        self._op_type = OpType.ReshapeType


class ErfOp(Op):
    def __init__(self) -> None:
        super().__init__()
        self._op_type = OpType.ElementwiseType


class Conv2dOp(Op):
    def __init__(self) -> None:
        super().__init__()
        self._op_type = OpType.ReduceType
        self._layout = "NCHW_FCHW"


class ReluOp(Op):
    def __init__(self) -> None:
        super().__init__()
        self._op_type = OpType.ElementwiseType


class SigmoidOp(Op):
    def __init__(self) -> None:
        super().__init__()
        self._op_type = OpType.ElementwiseType


class IotaOp(Op):
    def __init__(self) -> None:
        super().__init__()
        self._op_type = OpType.PlaceholderType


class ScalarTensorOp(Op):
    def __init__(self) -> None:
        super().__init__()
        self._op_type = OpType.PlaceholderType


class WhereOp(Op):
    def __init__(self) -> None:
        super().__init__()
        self._op_type = OpType.ElementwiseType


class MaxPool2dWithIndicesOp(Op):
    def __init__(self) -> None:
        super().__init__()
        self._op_type = OpType.ReduceType
        self._layout = "NCHW"


class MaxPool2dOp(Op):
    def __init__(self) -> None:
        super().__init__()
        self._op_type = OpType.ReduceType
        self._layout = "NCHW"


class CallOp(Op):
    def __init__(self) -> None:
        super().__init__()
        self.call_func_name = ""
        self._op_type = OpType.Unfusable


class FuncOp(Op):
    def __init__(self) -> None:
        super().__init__()
        self._op_type = OpType.Unfusable


class ReciprocalOp(Op):
    def __init__(self) -> None:
        super().__init__()
        self._op_type = OpType.ElementwiseType


class SqrtOp(Op):
    def __init__(self) -> None:
        super().__init__()
        self._op_type = OpType.ElementwiseType


class ClampMinOp(Op):
    def __init__(self) -> None:
        super().__init__()
        self._op_type = OpType.ElementwiseType


class ClampMaxOp(Op):
    def __init__(self) -> None:
        super().__init__()
        self._op_type = OpType.ElementwiseType


class RandIntLowOp(Op):
    def __init__(self) -> None:
        super().__init__()
        self._op_type = OpType.PlaceholderType


class CosOp(Op):
    def __init__(self) -> None:
        super().__init__()
        self._op_type = OpType.ElementwiseType


class SinOp(Op):
    def __init__(self) -> None:
        super().__init__()
        self._op_type = OpType.ElementwiseType


class ArgMaxOp(Op):
    def __init__(self) -> None:
        super().__init__()
        self._op_type = OpType.ReduceType


class SplitOp(Op):
    def __init__(self) -> None:
        super().__init__()
        self._op_type = OpType.ReshapeType


class MaxOp(Op):
    def __init__(self) -> None:
        super().__init__()
        self._op_type = OpType.ElementwiseType


class GtOp(Op):
    def __init__(self) -> None:
        super().__init__()
        self._op_type = OpType.ElementwiseType<|MERGE_RESOLUTION|>--- conflicted
+++ resolved
@@ -138,11 +138,7 @@
     @property
     def name(self):
         return self._name
-<<<<<<< HEAD
-
-=======
-    
->>>>>>> 29745ef8
+
     @name.setter
     def name(self, new_name):
         self._name = new_name
