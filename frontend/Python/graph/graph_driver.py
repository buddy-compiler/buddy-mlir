--- conflicted
+++ resolved
@@ -168,9 +168,6 @@
 
         return subgraphs, subgraphs_inputs, subgraphs_outputs
 
-<<<<<<< HEAD
-    def assign_hardware_type(self, subgraph_name):
-=======
     def topological_sort_subgraph(self):
         """
         Performs topological sorting on the subgraphs based on their dependencies.
@@ -204,7 +201,6 @@
         return topo_order if len(topo_order) == len(list(self._subgraphs.keys())) else None
 
     def construct_main_graph(self, do_param_pack=False):
->>>>>>> 29745ef8
         """
         Assign a hardware type to the subgraph based on its name or operations.
 
@@ -212,22 +208,16 @@
         - subgraph_name (str): The name of the subgraph.
 
         Returns:
-        - str: The hardware type assigned to the subgraph (e.g., 'CPU', 'GPU', 'TPU').
-        """
-<<<<<<< HEAD
-        # Example logic for assigning hardware type (this can be customized)
-        if "GPU" in subgraph_name:
-            return "GPU"
-        elif "TPU" in subgraph_name:
-            return "TPU"
-        else:
-            return "CPU"
-=======
+        - Graph: The main computational graph constructed.
+
+        Note: The actual call sequence and topology analysis are pending
+        implementation.
+
+        """
         main_graph = Graph(
             self._graph._inputs,
             self._graph._fake_params,
             self._graph._ops_registry,
-            self._graph._ops_gpu_registry,
             self._graph._func_name,
         )
 
@@ -245,70 +235,53 @@
                 func_node.tensor_meta["dtype"].append(
                     self._graph.node_table[output].tensor_meta["dtype"]
                 )
-            main_graph.add_node(func_node)
+            main_graph.body.append(func_node)
         
         # Adding placeholder operations from the original graph
         for op in self._graph.body:
             if isinstance(op, PlaceholderOp):
-                main_graph.add_node(op)
-            
-        # Analysis topology order to sort subgraph call.
-        topo_order = self.topological_sort_subgraph()
-        if topo_order ==  None:
-            print('Error : Graph Partitioning is illegal!')
-            return None
-        
-        # Adding CallOp to invoke the single subgraph
-        for i, subgraph_name in enumerate(topo_order):
+                main_graph.body.append(op)
+        
+        # TODO: analysis topology order to sort subgraph call.
+        if len(self._subgraphs) == 1:
+            # Adding CallOp to invoke the single subgraph
             call_node = CallOp()
-            call_node.name = "call{}".format(i)
-            call_node.call_func_name = subgraph_name
+            call_node.name = "call0"
+            call_node.call_func_name = list(self._subgraphs.keys())[0]
             call_node.tensor_meta = {"shape": [], "dtype": []}
-            for inp in self._subgraphs_inputs[subgraph_name]:
-                if inp in main_graph.node_table:
-                    call_node.add_argument(inp)
-                    continue
-                for key, value in self._subgraphs_outputs.items():
-                    if inp in value:
-                        call_node.add_argument(
-                            arg=self._call_table[key].name,
-                            arg_index=value.index(inp)
-                        )
-                        break
-            for output in self._subgraphs_outputs[subgraph_name]:
+            for inp in list(self._subgraphs_inputs.values())[0]:
+                call_node.add_argument(inp)
+            for output in list(self._subgraphs_outputs.values())[0]:
                 call_node.tensor_meta["shape"].append(
                     self._graph.node_table[output].tensor_meta["shape"]
                 )
                 call_node.tensor_meta["dtype"].append(
                     self._graph.node_table[output].tensor_meta["dtype"]
                 )
-            self._call_table[subgraph_name] = call_node
-            main_graph.add_node(call_node)
-
-        # Adding GetItemOps to retrieve individual output tensors
-        output_node = OutputOp()
-        for i, output in enumerate(self._subgraphs_outputs[topo_order[-1]]):
-            getitem_node = GetItemOp()
-            getitem_node.add_argument(call_node.name)
-            getitem_node.add_argument(i)
-            getitem_node.name = "getitem{}".format(i)
-            output_node.add_argument(getitem_node.name)
-            main_graph.add_node(getitem_node)
-        
-        # Marking the final output of the main graph
-        output_node.name = "output"
-        main_graph.add_node(output_node)
-
-        # Importing the main graph
-        with ir.Location.unknown(ir.Context()):
-            main_importer = GraphImporter(
-                main_graph.body,
-                main_graph._fake_params,
-                main_graph._inputs,
-                main_graph._func_name,
-                main_graph._ops_registry,
-                main_graph._ops_gpu_registry,
-                do_param_pack,
-            )
-            return main_importer.import_main_graph()
->>>>>>> 29745ef8
+            main_graph.body.append(call_node)
+
+            # Adding GetItemOps to retrieve individual output tensors
+            output_node = OutputOp()
+            for i, output in enumerate(list(self._subgraphs_outputs.values())[0]):
+                getitem_node = GetItemOp()
+                getitem_node.add_argument(call_node.name)
+                getitem_node.add_argument(i)
+                getitem_node.name = "getitem{}".format(i)
+                output_node.add_argument(getitem_node.name)
+                main_graph.body.append(getitem_node)
+            
+            # Marking the final output of the main graph
+            output_node.name = "output"
+            main_graph.body.append(output_node)
+
+            # Importing the main graph
+            with ir.Location.unknown(ir.Context()):
+                main_importer = GraphImporter(
+                    main_graph.body,
+                    main_graph._fake_params,
+                    main_graph._inputs,
+                    main_graph._func_name,
+                    main_graph._ops_registry,
+                    do_param_pack,
+                )
+                return main_importer.import_main_graph()