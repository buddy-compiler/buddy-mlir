# ===- graph_driver.py ---------------------------------------------------------
#
# Licensed under the Apache License, Version 2.0 (the "License");
# you may not use this file except in compliance with the License.
# You may obtain a copy of the License at
#
#     http://www.apache.org/licenses/LICENSE-2.0
#
# Unless required by applicable law or agreed to in writing, software
# distributed under the License is distributed on an "AS IS" BASIS,
# WITHOUT WARRANTIES OR CONDITIONS OF ANY KIND, either express or implied.
# See the License for the specific language governing permissions and
# limitations under the License.
#
# ===---------------------------------------------------------------------------
#
# This is the graph driver to drive the input graph:
#     1. Split the input graph into subgraphs.
#     2. Construct a main graph to call subgraphs with right order.
#
# ===---------------------------------------------------------------------------

from mlir import ir
from collections import deque, defaultdict

from .graph import Graph, GraphImporter, TensorMeta
from .operation import FuncOp, CallOp, PlaceholderOp, OutputOp, GetItemOp


class GraphDriver:
    """
    Class responsible for managing and driving the execution of a computational
    graph.

    Attributes:
    - _graph (Graph): The computational graph associated with this driver.
    - _subgraphs (dict): A dictionary mapping subgraph names to their
    corresponding subgraphs.
    - _subgraphs_inputs (dict): A dictionary mapping subgraph names to their
    input placeholders.
    - _subgraphs_outputs (dict): A dictionary mapping subgraph names to their
    output op's result.
    """
    def __init__(self, graph: Graph) -> None:
        """
        Initialize the GraphDriver object with a given computational graph.

        Args:
        - graph (Graph): The computational graph to be associated with this
        driver.

        Returns:
        - None
        """
        self._graph = graph
        self._subgraph_dependencies = { 
            subgraph_name : set() 
            for subgraph_name in list(self._graph.op_groups.keys()) 
        }
        self._call_table = {}
        (
            self._subgraphs,
            self._subgraphs_inputs,
            self._subgraphs_outputs,
        ) = self.build_subgraph_by_group()

    @property
    def subgraphs(self):
        return list(self._subgraphs.values())

    def build_subgraph_by_group(self):
        """
        Builds subgraphs from a given graph based on groups.

        Args:
        - graph (Graph): The graph from which subgraphs are constructed.

        Returns:
        - tuple: A tuple containing dictionaries of subgraphs, subgraph inputs,
        and subgraph outputs.
        """

        subgraphs_inputs = {}

        # Identify inputs for each subgraph
        for subgraph_name in self._graph.op_groups.keys():
            subgraphs_inputs[subgraph_name] = []
            for op in self._graph.op_groups[subgraph_name]:
                for parent in op._parents:
                    if (
                        self._graph.node_table[parent]
                        not in self._graph.op_groups[subgraph_name]
                    ):
                        subgraphs_inputs[subgraph_name].append(parent)
        subgraphs_outputs = {}
        output_node = []

        # Identify output nodes of the entire graph
        for node in self._graph.body:
            if isinstance(node, OutputOp):
                for arg in node.args:
                    output_node.append(arg)
        
        # Identify outputs for each subgraph and build dependencies between subgraphs
        for subgraph_name in self._graph.op_groups.keys():
            subgraphs_outputs[subgraph_name] = []
            for op in self._graph.op_groups[subgraph_name]:
                for key in subgraphs_inputs.keys():
                    if op.name in subgraphs_inputs[key]:
                        subgraphs_outputs[subgraph_name].append(op.name)
                        self._subgraph_dependencies[subgraph_name].add(key)
                if (op.name in output_node) and (
                    op.name not in subgraphs_outputs[subgraph_name]
                ):
                    subgraphs_outputs[subgraph_name].append(op.name)
        subgraphs = {}

        # Construct each subgraph
        for subgraph_name in self._graph.op_groups.keys():
            subgraph_input = []
            subgraph_body = []
            subgraph_device = self._graph.group_map_device[subgraph_name]

            # Construct input placeholder nodes
            for inp in subgraphs_inputs[subgraph_name]:
                node = self._graph.node_table[inp]
                node_shape = node.tensor_meta["shape"]
                node_dtype = node.tensor_meta["dtype"]
                input_tensor_meta = TensorMeta(node_shape, node_dtype)
                subgraph_input.append(input_tensor_meta)
                placeholder_node = PlaceholderOp()
                placeholder_node.name = inp
                placeholder_node.tensor_meta = input_tensor_meta
                for op in self._graph.op_groups[subgraph_name]:
                    if inp in node._parents:
                        placeholder_node.add_children(op.name)
                subgraph_body.append(placeholder_node)
            
            # Add operations to subgraph body
            for op in self._graph.op_groups[subgraph_name]:
                subgraph_body.append(op)
            
            # Construct output node
            output_node = OutputOp()
            output_node.name = "output"
            for output in subgraphs_outputs[subgraph_name]:
                output_node.add_argument(output)
                output_node.add_parent(output)
            subgraph_body.append(output_node)

            # Create subgraph and add it to the dictionary
            subgraph = Graph(
<<<<<<< HEAD
                subgraph_input,
                [], 
                self._graph._ops_registry, 
                self._graph._ops_gpu_registry,
                subgraph_name,
                subgraph_device
=======
                subgraph_input, [], self._graph._ops_registry, subgraph_name, verbose=self._graph._verbose
>>>>>>> 416e1561
            )
            subgraph.body = subgraph_body
            for op in subgraph_body:
                subgraph.node_table[op.name] = op
            subgraphs[subgraph_name] = subgraph

        return subgraphs, subgraphs_inputs, subgraphs_outputs

    def topological_sort_subgraph(self):
        """
        Performs topological sorting on the subgraphs based on their dependencies.

        Args:
        - graph (Graph): The graph from which subgraphs are constructed.

        Returns:
        - list: A list of subgraph names in topological order if the graph is acyclic; otherwise, None.
        """

        # Calculate in degree of each subgraph
        in_degree = { subgraph_name : 0 for subgraph_name in list(self._subgraphs.keys()) }
        for src, dests in self._subgraph_dependencies.items():
            for dest in dests:
                in_degree[dest] += 1

        # Topological sorting 
        queue = deque([node for node in in_degree if in_degree[node] == 0])
        topo_order = []

        while queue:
            node = queue.popleft()
            topo_order.append(node)
            for child in self._subgraph_dependencies[node]:
                in_degree[child] -= 1
                if in_degree[child] == 0:
                    queue.append(child)

        # TODO: If the custom subgraph partitioning is illegal, further partition the subgraph to make it valid.
        return topo_order if len(topo_order) == len(list(self._subgraphs.keys())) else None

    def construct_main_graph(self, do_param_pack=False):
        """
        Constructs the main computational graph by incorporating subgraphs' call
        and placeholder operations.

        Args:
        - do_param_pack (bool): Flag indicating whether parameter packing should
        be performed. Defaults to False.

        Returns:
        - Graph: The main computational graph constructed.

        Note: The actual call sequence and topology analysis are pending
        implementation.

        """
        main_graph = Graph(
            self._graph._inputs,
            self._graph._fake_params,
            self._graph._ops_registry,
            self._graph._ops_gpu_registry,
            self._graph._func_name,
            self._graph._verbose
        )

        # Adding FuncOp nodes for each subgraph
        for subgraph_name in self._subgraphs.keys():
            func_node = FuncOp()
            func_node.name = subgraph_name
            func_node.tensor_meta = {"shape": [], "dtype": []}
            for inp in self._subgraphs[subgraph_name]._inputs:
                func_node.add_argument(inp)
            for output in self._subgraphs_outputs[subgraph_name]:
                func_node.tensor_meta["shape"].append(
                    self._graph.node_table[output].tensor_meta["shape"]
                )
                func_node.tensor_meta["dtype"].append(
                    self._graph.node_table[output].tensor_meta["dtype"]
                )
            main_graph.add_node(func_node)
        
        # Adding placeholder operations from the original graph
        for op in self._graph.body:
            if isinstance(op, PlaceholderOp):
                main_graph.add_node(op)
            
        # Analysis topology order to sort subgraph call.
        topo_order = self.topological_sort_subgraph()
        if topo_order ==  None:
            print('Error : Graph Partitioning is illegal!')
            return None
        
        # Adding CallOp to invoke the single subgraph
        for i, subgraph_name in enumerate(topo_order):
            call_node = CallOp()
            call_node.name = "call{}".format(i)
            call_node.call_func_name = subgraph_name
            call_node.tensor_meta = {"shape": [], "dtype": []}
            for inp in self._subgraphs_inputs[subgraph_name]:
                if inp in main_graph.node_table:
                    call_node.add_argument(inp)
                    continue
                for key, value in self._subgraphs_outputs.items():
                    if inp in value:
                        call_node.add_argument(
                            arg=self._call_table[key].name,
                            arg_index=value.index(inp)
                        )
                        break
            for output in self._subgraphs_outputs[subgraph_name]:
                call_node.tensor_meta["shape"].append(
                    self._graph.node_table[output].tensor_meta["shape"]
                )
                call_node.tensor_meta["dtype"].append(
                    self._graph.node_table[output].tensor_meta["dtype"]
                )
            self._call_table[subgraph_name] = call_node
            main_graph.add_node(call_node)

        # Adding GetItemOps to retrieve individual output tensors
        output_node = OutputOp()
        for i, output in enumerate(self._subgraphs_outputs[topo_order[-1]]):
            getitem_node = GetItemOp()
            getitem_node.add_argument(call_node.name)
            getitem_node.add_argument(i)
            getitem_node.name = "getitem{}".format(i)
            output_node.add_argument(getitem_node.name)
            main_graph.add_node(getitem_node)
        
        # Marking the final output of the main graph
        output_node.name = "output"
        main_graph.add_node(output_node)

        # Importing the main graph
        with ir.Location.unknown(ir.Context()):
            main_importer = GraphImporter(
                main_graph.body,
                main_graph._fake_params,
                main_graph._inputs,
                main_graph._func_name,
                main_graph._ops_registry,
                main_graph._ops_gpu_registry,
                do_param_pack,
            )
            return main_importer.import_main_graph()<|MERGE_RESOLUTION|>--- conflicted
+++ resolved
@@ -150,16 +150,12 @@
 
             # Create subgraph and add it to the dictionary
             subgraph = Graph(
-<<<<<<< HEAD
                 subgraph_input,
                 [], 
                 self._graph._ops_registry, 
                 self._graph._ops_gpu_registry,
                 subgraph_name,
-                subgraph_device
-=======
-                subgraph_input, [], self._graph._ops_registry, subgraph_name, verbose=self._graph._verbose
->>>>>>> 416e1561
+                subgraph_device, verbose=self._graph._verbose
             )
             subgraph.body = subgraph_body
             for op in subgraph_body:
