# ===- graph.py ----------------------------------------------------------------
#
# Licensed under the Apache License, Version 2.0 (the "License");
# you may not use this file except in compliance with the License.
# You may obtain a copy of the License at
#
#     http://www.apache.org/licenses/LICENSE-2.0
#
# Unless required by applicable law or agreed to in writing, software
# distributed under the License is distributed on an "AS IS" BASIS,
# WITHOUT WARRANTIES OR CONDITIONS OF ANY KIND, either express or implied.
# See the License for the specific language governing permissions and
# limitations under the License.
#
# ===---------------------------------------------------------------------------
#
# This is the graph level of the Buddy Compiler frontend.
#
# ===---------------------------------------------------------------------------

from typing import Any, List, Optional
from types import FunctionType
import ctypes
import functools
import numpy as np

import mlir.ir as ir
import mlir.dialects.func as func
from mlir.passmanager import *
from mlir.execution_engine import *
from mlir import runtime as rt

from .operation import *
from .type import *


def make_output_memref_descriptor(ranks, dtypes):
    """
    Make an output memref descriptor for the given memref ranks and dtypes.

    Parameters:
    - ranks: List[int]
        A list of integers representing the ranks of each memref.
    - dtypes: List[str]
        A list of strings representing the data types of each memref.

    Returns:
    ctypes.Structure
        An output memref descriptor struct.

    Example:
    ranks = [2, 3, 1]
    dtypes = [np.float32, np.int64, np.bool]
    descriptor = make_output_memref_descriptor(ranks, dtypes)
    # Use the descriptor in your code
    """
    memref_descriptor = []
    for i, rank, dtype in zip(range(len(ranks)), ranks, dtypes):
        memref_descriptor.append(
            (str(i), rt.make_nd_memref_descriptor(rank, dtype))
        )

    class OutputDescriptor(ctypes.Structure):
        """Builds an output struct descriptor for the multi memref."""

        _fields_ = memref_descriptor

    return OutputDescriptor


class Graph:
    """
    Graph is a graph-level expression for the Buddy Compiler frontends.
    It acts as a model compute graph, which converts a Graph into an equivalent
    MLIR module.

    Attributes:
    - _body: List[Op]
        The sequence of operation nodes in the graph.
    - _inputs: List[TensorMeta]
        The model inputs represented as TensorMeta objects.
    - _fake_params: List[TensorMeta]
        The fake parameters represented as TensorMeta objects.
    - device: str
        The hardware for graph runtime.
    - _imported_module: Union[None, ImportedModuleType]
        The imported MLIR module after compilation, if set.
    - _ops_registry: dict
        The ops lower strategy for the graph.
    - _func_name: str
        The function name for the MLIR module.
    - _ctx: ir.Context
        The context of the MLIR module.
    - _output_memref: Union[None, ctypes.POINTER]
        The memref pointer in the MLIR function output, if set.
    - _output_descriptor: Union[None, OutputDescriptorType]
        The output descriptor for the MLIR function, if set.
    - ee_: Union[None, ExecutionEngineType]
        The execution engine for the graph, if set.
    """

    def __init__(
        self,
        inputs: List[TensorMeta],
        fake_params: List[TensorMeta],
        ops_registry: dict,
        func_name: str,
        device: DeviceType = DeviceType.CPU,
        verbose=False,
        enable_external_calls: bool = False,
    ) -> None:
        """
        Initializes the Graph.

        Args:
            inputs: List[TensorMeta]
                The model inputs represented as TensorMeta objects.
            fake_params: List[TensorMeta]
                The fake parameters represented as TensorMeta objects.
            ops_registry: dict
                The ops lower strategy for the graph.
            func_name: str
                The function name for the MLIR module.
            enable_external_calls: bool
                Enable external function call support (for oneDNN, etc.)
        """
        self._body = []
        self._inputs = inputs
        self.node_table: Dict[str, Op] = {}
        self._fake_params = fake_params
        self.device = device
        self._imported_module = None
        self._params_ref = None
        self._verbose = verbose
        self._ops_registry = ops_registry
        self._func_name = func_name
        self._ctx = ir.Context()
        self._output_memref = None
        self._output_descriptor = None
        self.execution_engine = None
        self.op_groups: Dict[str, List[Op]] = {}
        self.group_map_device: Dict[str, DeviceType] = {}
        self._enable_external_calls = enable_external_calls

    @property
    def body(self):
        return self._body

    @body.setter
    def body(self, new_body):
        self._body = new_body

    def add_node(self, node: Op):
        """
        Adds an operation node to the graph's body.

        Parameters:
        - node: Op
            The operation node to be added to the graph.

        Returns:
        None

        Example:
        graph_instance = Graph(inputs, fake_params, ops_registry, func_name)
        op_node = Op()
        graph_instance.add_node(op_node)
        # The op_node is now part of the graph's body
        """
        self._body.append(node)
        self.node_table[node.name] = node

    def check_delete_node(self, node: Op) -> bool:
        """
        Determines if a node exists in the graph and has no child nodes.

        Args:
            node (Op): The operation node to check for deletion eligibility.

        Returns:
            bool: True if the node exists in the graph and has no children.
        """
        if not (node.name in self.node_table):
            raise KeyError("node{0} not in graph".format(node.name))

        if len(node._children) == 0:
            return True
        return False

    def delete_node(self, node: Op, parents: List[Op]):
        """
        Removes a node from the graph and updates its parent nodes accordingly.

        Args:
            node (Op): The operation node to be deleted from the graph.
            parents (List[Op]): A list of parent operation nodes that reference the node to be deleted.

        Returns:
            None
        """
        for i in parents:
            i._children.remove(node.name)
        node.args.clear()
        node.kwargs.clear()
        node._children.clear()
        self._body.remove(node)
        self.node_table.pop(node.name)

    def displace_node(self, node: Op, newnode: Op):
        """
        Replaces an existing node with a new node in the graph.

        Args:
            node (Op): The operation node to be replaced.
            newnode (Op): The new operation node that will replace the existing node.

        Returns:
            None
        """
        newnode._arguments = node.args
        newnode._keyword_arguments = node.kwargs
        newnode._tensor_meta = node.tensor_meta
        newnode._op_type = node._op_type

        for i in node._children:
            newnode.add_children(i)
        users = [self.node_table[i] for i in node._children]
        for user in users:
            if node.name in user._parents:
                user._parents[user._parents.index(node.name)] = newnode.name
            user.args[user.args.index(node.name)] = newnode.name
        node._children.clear()
        # deal with parents+args
        for i in node._parents:
            newnode.add_parent(i)
        parents = [self.node_table[i] for i in node._parents]
        for parent in parents:
            parent._children[parent._children.index(node.name)] = newnode.name
        node._parents.clear()
        # update node table
        self._body[self._body.index(node)] = newnode
        self.node_table.pop(node.name)
        self.node_table[newnode.name] = newnode

    
    def displace_node_with_chain(self, node: Op, chain: list[Op]):
        """
        Replaces an existing node with a chain of new nodes.
        - The first node is taken to be the "head" of the chain, and all parents of the
            current node will have this node as their child instead of `node`
        - The last node is taken to be the "tail" of the chain, and all children of `node`
            will have this node as their parent instead.
        
        Args:
            node (Op): The operation to be replaced.
            chain (list[Op]): The a list of nodes to be inserted instead of Op
        """

        # chain[0] is to be head of the chain:
        chain[0]._arguments = node.args
        chain[0]._keyword_arguments = node.kwargs
        # we do not set the op type, because it might have changed.

        for i in node._parents:
            chain[0].add_parent(i)
        parents = [self.node_table[i] for i in node._parents]
        for parent in parents:
            parent._children[parent._children.index(node.name)] = chain[0].name
        node._parents.clear()

        # chain[-1] is to be the tail of the chain
        chain[-1].tensor_meta = node.tensor_meta

        for i in node._children:
            chain[-1].add_children(i)
        users = [self.node_table[i] for i in node._children]
        for user in users:
            if node.name in user._parents:
                user._parents[user._parents.index(node.name)] = chain[-1].name
            user.args[user.args.index(node.name)] = chain[-1].name
        node._children.clear()

        node_idx = self._body.index(node)
        self._body = self.body[:node_idx] + chain + self.body[node_idx+1:]

<<<<<<< HEAD
    def replace_as_child(self, parent_ops: list[Op], child_op: Op, new_op: Op):
        """
        Replace `child_op`, a child of the `parent_ops` with `new_op`.

        Args:
            parent_ops (list[Op]): parents op `child_op` to replace `child_op` with `new_op` among the children
            child_op (Op): See above
            new_op (Op): See above
        """

        child_name = child_op._name
        new_child_name = new_op._name

        for parent_name in parent_ops:
            parent_op = self.node_table[parent_name]
            parent_op._children[parent_op._children.index(child_name)] = new_child_name
            
    def replace_as_parent(self, parent_op: Op, child_ops: list[Op], new_op: Op):
        """
        Replace `parent_op` with `new_op` as the the parent node of the `child_ops` list.

        Args:
            parent_op (Op): Parent to replace
            child_ops (list[Op]): Child ops for which replace `parent_op` as their 
            new_op (Op): op to replace `parent_op` with
        """

        parent_name = parent_op._name
        new_parent_name = new_op._name

        for child_name in child_ops:
            child_op = self.node_table[child_name]
            child_op._parents[child_op._parents.index(parent_name)] = new_parent_name


=======
>>>>>>> b27fbaef
    def init_op_group(self):
        """
        Initializes operation groups within the graph.

        Returns:
        - None
        """
        for i, op in enumerate(self._body):
            if isinstance(op, PlaceholderOp) or isinstance(op, OutputOp):
                continue
            group = [op]
            subgraph_name = "subgraph{}".format(i)
            self.group_map_device[subgraph_name] = DeviceType.CPU
            self.op_groups[subgraph_name] = group

    def fuse_ops(self, pattern_list: List[FunctionType]):
        """
        Fuse operations in the graph based on provided fusion patterns.

        Args:
        - pattern_list (List[FunctionType]): A list of functions representing
        fusion patterns.

        Returns:
        - None
        """
        # TODO: discuss two fuse strategy
        # 1. fuse ops adapt for DSA(hardware dependent)
        # 2. common fuse strategy(hardware independent)

        # Apply fusion patterns
        for pattern_func in pattern_list:
            pattern_func(self)

    def perform(self, func_list: List[FunctionType]):
        """
        Perform a series of transformations on the graph using the provided list
        of functions.

        Args:
        - func_list (List[FunctionType]): A list of functions representing
        transformations to be applied to the graph.

        Returns:
        - None
        """
        for transform_func in func_list:
            transform_func(self)

    def lower_to_top_level_ir(self):
        """
        Lowers the graph to top-level MLIR dialects.

        Parameters:
        - do_params_pack: bool, optional (default=False)
            Flag indicating whether to perform parameters packing to one memref.

        Returns:
        None

        Example:
        graph_instance = Graph(inputs, fake_params, ops_registry, func_name)
        graph_instance.lower_to_top_level_ir(do_params_pack=True)
        # The graph is now lowered to top-level MLIR dialects
        """
        with ir.Location.unknown(self._ctx):
            fx_importer = GraphImporter(
                self._body,
                self._fake_params,
                self._inputs,
                self._func_name,
                self._ops_registry,
                False,
                self.device,
                verbose=self._verbose,
                enable_external_calls=self._enable_external_calls,
            )
            self._imported_module = fx_importer.import_graph()
            outputs = fx_importer.get_output_nodes()
        self._output_memref = []
        output_ranks = []
        output_dtypes = []
        for out_node in outputs:
            out_type = ir.RankedTensorType(out_node.type)
            shape = list(out_type.shape)
            dtype = out_type.element_type
            match str(dtype):
                case "i1":
                    np_type = np.dtype(np.bool_)
                case "i8":
                    np_type = np.dtype(np.int8)
                case "i32":
                    np_type = np.dtype(np.int32)
                case "i64":
                    np_type = np.dtype(np.int64)
                case "f16":
                    np_type = np.dtype(np.float16)
                case "bf16":
                    # BF16 is stored as uint16, similar to F16
                    np_type = np.dtype(np.uint16)
                case "f32":
                    np_type = np.dtype(np.float32)
                case _:
                    raise NotImplementedError(f"Unsupported dtype {dtype}")
            self._output_memref.append(
                ctypes.pointer(
                    ctypes.pointer(
                        rt.make_nd_memref_descriptor(
                            len(shape), rt.as_ctype(np_type)
                        )()
                    )
                )
            )
            output_ranks.append(len(shape))
            output_dtypes.append(rt.as_ctype(np_type))
        self._output_descriptor = make_output_memref_descriptor(
            output_ranks, output_dtypes
        )

    def lower_to_llvm_ir(self):
        """
        Lower graph to llvm ir.
        """
        if self._imported_module is None:
            self.lower_to_top_level_ir()

        with ir.Location.unknown(self._ctx):
            pm = PassManager("builtin.module")
            pm.add("func.func(tosa-to-linalg-named)")
            pm.add("func.func(tosa-to-linalg)")
            pm.add("func.func(tosa-to-tensor)")
            pm.add("func.func(tosa-to-arith)")
            pm.run(self._imported_module.operation)
            pm.add("arith-expand")
            pm.add("eliminate-empty-tensors")
            pm.add("empty-tensor-to-alloc-tensor")
            pm.add("convert-elementwise-to-linalg")
            pm.add("one-shot-bufferize{bufferize-function-boundaries}")
            pm.add("func.func(convert-linalg-to-affine-loops)")
            pm.add("affine-loop-fusion")
            pm.add("func.func(affine-parallelize)")
            pm.add("convert-scf-to-openmp")
            pm.add("expand-strided-metadata")
            pm.add("lower-affine")
            pm.add("convert-vector-to-llvm")
            pm.add("memref-expand")
            pm.add("arith-expand")
            pm.add("convert-arith-to-llvm")
            pm.add("finalize-memref-to-llvm")
            pm.add("convert-scf-to-cf")
            pm.add("convert-cf-to-llvm")
            pm.add("func.func(llvm-request-c-wrappers)")
            pm.add("convert-openmp-to-llvm")
            pm.add("convert-math-to-llvm")
            pm.add("convert-math-to-libm")
            pm.add("convert-func-to-llvm")
            pm.add("reconcile-unrealized-casts")
            pm.run(self._imported_module.operation)

    def compile(self):
        """
        Compile graph from Buddy Graph to LLVM IR.
        """
        self.lower_to_top_level_ir()
        self.lower_to_llvm_ir()


class GraphImporter:
    """
    Imports an buddy graph and generates an MLIR module in high-level dialects.

    Attributes:
        _symbol_table (dict): A dictionary to keep track of the symbols.
        _body (List[Op]): The FX graph module to be imported.
        _func_name (str): Name of the generated MLIR function.
        _inputs (List[TensorMeta]): Input tensor(s) of the FX graph.
        _num_input_visited (int): Number of input nodes that have been visited.
        _module (mlir.ir.Module): The generated MLIR module.
        _ops_registry (dict): Registry for the candidate operations.
    """

    def __init__(
        self,
        body: List[Op],
        params: List[TensorMeta],
        inputs: List[TensorMeta],
        func_name: str,
        ops_registry: dict,
        do_param_pack: bool = False,
        device: DeviceType = DeviceType.CPU,
        verbose=False,
        enable_external_calls: bool = False,
    ):
        """
        Initializes the buddy Graph importer.

        Args:
            gm (Graph): The buddy graph that will be imported.
            inputs (List[TensorMeta]): Input tensor(s) of the buddy graph.
            func_name (str): Name of the generated MLIR function.
            ops_registry (dict): Registry for the candidate operations.
            enable_external_calls (bool): Enable external function call support (for oneDNN, etc.)
        """
        if ops_registry is None:
            ops_registry = {}
        self._symbol_table = {}
        self._body = body
        self._device = device
        self._func_name = func_name
        self._params = params
        self._inputs = inputs
        self._verbose = verbose
        self._do_param_pack = do_param_pack
        self._param_packs = []
        self._num_input_visited = 0
        self._module = ir.Module.create()
        self._ops_registry = ops_registry
        self._current_param_pack_offset = None
        self._enable_external_calls = enable_external_calls

    def _str_to_mlir_dtype(self, dtype: str) -> ir.Type:
        """
        Converts a str to the corresponding MLIR dtype.

        Args:
            dtype (str): The tensor type.

        Returns:
            mlir.ir.Type: The corresponding MLIR data type.

        Raises:
            NotImplementedError: If the given dtype is not supported.
        """
        match dtype:
            case TensorDType.Int8:
                return ir.IntegerType.get_signless(8)
            case TensorDType.Int32:
                return ir.IntegerType.get_signless(32)
            case TensorDType.Int64:
                return ir.IntegerType.get_signless(64)
            case TensorDType.Float16:
                return ir.F16Type.get()
            case TensorDType.BFloat16:
                return ir.BF16Type.get()
            case TensorDType.Float32:
                return ir.F32Type.get()
            case TensorDType.Bool:
                return ir.IntegerType.get_signless(1)
            case _:
                raise NotImplementedError(f"Unsupported dtype {dtype}")

    def _pack_params(self) -> None:
        """
        Packs parameters of the graph to one memref.

        Returns:
        None

        Example:
        graph_instance = Graph(inputs, fake_params, ops_registry, func_name)
        graph_instance._pack_params()
        # The parameters of the graph are now packed to one memref.
        """
        dtypes = list(set([param.dtype for param in self._params]))
        dtypes.sort(key=str)
        self._current_param_pack_offset = {dtype: 0 for dtype in dtypes}
        for dtype in dtypes:
            params_of_dtype = [
                param for param in self._params if param.dtype == dtype
            ]
            param_total_size = 0
            for param in params_of_dtype:
                param_total_size += functools.reduce(
                    lambda x, y: x * y, list(param.shape), 1
                )
            mlir_dtype = self._str_to_mlir_dtype(dtype)
            self._param_packs.append(
                ir.MemRefType.get([param_total_size], mlir_dtype)
            )

    def import_graph(self) -> ir.Module:
        """
        Imports buddy graph and generates an MLIR module in high-level dialects.

        Returns:
            mlir.ir.Module: An MLIR module in high-level dialects.
        """
        assert self._do_param_pack == False
        with ir.InsertionPoint(self._module.body):
            arguments = []
            inputs = self._params + self._inputs
            for arg in inputs:
                shape_list = list(arg.shape)
                dtype = arg.dtype
                mlir_dtype = self._str_to_mlir_dtype(dtype)
                tensor_arg = ir.RankedTensorType.get(shape_list, mlir_dtype)
                arguments.append(tensor_arg)
            extern_func = []
            for node in self._body:
                if isinstance(node, FuncOp):
                    extern_func.append(node)
                    self._import_op(node)

            @func.FuncOp.from_py_func(*arguments, name=self._func_name)
            def generated_func(*args):
                args_list = list(args)
                func_op = self._module.body.operations[0]
                for node in self._body:
                    if node in extern_func:
                        continue
                    old_ops = [op for op in func_op.body.blocks[0].operations]
                    if isinstance(node, OutputOp):
                        output_node_args = node.args
                        returns = [
                            self._symbol_table.get((str(output_arg), 0))
                            for output_arg in output_node_args
                        ]
                        self._symbol_table[("output", 0)] = returns
                    elif isinstance(node, PlaceholderOp):
                        self._import_placeholder(node, args_list)
                    elif isinstance(node, GetItemOp):
                        self._symbol_table[(str(node.name), 0)] = (
                            self._symbol_table[
                                (str(node.args[0]), node.args[1])
                            ]
                        )
                    else:
                        self._import_op(node)
                    new_ops = [op for op in func_op.body.blocks[0].operations]
                    if self._verbose:
                        print("=" * 20 + "Graph Node" + "=" * 20)
                        print("Node: " + node.name)
                        print("Type: " + str(node._op_type))
                        print("Arguments: " + str(node.args))
                        print("Parents: " + str(node._parents))
                        print("Children: " + str(node._children))
                        print("-" * 20 + "MLIR OPS" + "-" * 20)
                        for op in new_ops:
                            if op not in old_ops:
                                print(op)
                        print("")

                return self._symbol_table.get(("output", 0))

            # Generate external function declarations for CallExternalOp nodes (only if enabled)
            if self._enable_external_calls:
                from .operation import CallExternalOp

                for node in self._body:
                    if isinstance(node, CallExternalOp):
                        self._generate_external_func_decl(node)

        return self._module

    def import_main_graph(self) -> ir.Module:
        """
        Imports buddy main graph to organize all subgraphs and generates an MLIR
        module in high-level dialects with memref.

        Returns:
            mlir.ir.Module: An MLIR module in high-level dialects.
        """
        with ir.InsertionPoint(self._module.body):
            arguments = []
            if self._do_param_pack:
                self._pack_params()
                arguments.extend(self._param_packs)
                inputs = self._inputs
            else:
                inputs = self._params + self._inputs
            for arg in inputs:
                shape_list = list(arg.shape)
                dtype = arg.dtype
                mlir_dtype = self._str_to_mlir_dtype(dtype)
                tensor_arg = ir.MemRefType.get(shape_list, mlir_dtype)
                arguments.append(tensor_arg)
            extern_func = []
            for node in self._body:
                if isinstance(node, FuncOp):
                    extern_func.append(node)
                    self._import_op(node)

            @func.FuncOp.from_py_func(*arguments, name=self._func_name)
            def generated_func(*args):
                args_list = list(args)
                for node in self._body:
                    if node in extern_func:
                        continue
                    if isinstance(node, OutputOp):
                        output_node_args = node.args
                        returns = [
                            self._symbol_table.get((str(output_arg), 0))
                            for output_arg in output_node_args
                        ]
                        self._symbol_table[("output", 0)] = returns
                    elif isinstance(node, PlaceholderOp):
                        self._import_placeholder(node, args_list)
                    elif isinstance(node, GetItemOp):
                        self._symbol_table[(str(node.name), 0)] = (
                            self._symbol_table[
                                (str(node.args[0]), node.args[1])
                            ]
                        )
                    else:
                        self._import_op(node)

                return self._symbol_table.get(("output", 0))

        return self._module

    def _import_placeholder(
        self, node: PlaceholderOp, args_list: List[ir.BlockArgument]
    ):
        """
        Imports a placeholder node from the Buddy graph.

        Parameters:
        - node (PlaceholderOp): The PlaceholderOp node representing the
        placeholder.
        - args_list (List[mlir.ir.BlockArgument]): List of input memrefs.

        Returns:
        None
        """
        if self._num_input_visited < len(self._params) and self._do_param_pack:
            dtype = node.tensor_meta["dtype"]
            pack_of_dtype = None
            for pack in args_list:
                if ir.MemRefType(
                    pack.type
                ).element_type == self._str_to_mlir_dtype(dtype):
                    pack_of_dtype = pack
                    break
            placeholder_name = self._ops_registry["param.extract"](
                node, self._current_param_pack_offset[dtype], pack_of_dtype
            ).result
            self._current_param_pack_offset[dtype] += functools.reduce(
                lambda x, y: x * y, list(node.tensor_meta["shape"]), 1
            )
        elif self._do_param_pack:
            if len(self._params) > 0:
                placeholder_name = args_list[
                    self._num_input_visited
                    - len(self._params)
                    + len(self._param_packs)
                ]
            else:
                placeholder_name = args_list[self._num_input_visited]
        else:
            placeholder_name = args_list[self._num_input_visited]

        self._symbol_table[(str(node.name), 0)] = placeholder_name
        self._num_input_visited += 1

    def _generate_external_func_decl(self, call_node):
        """
        Generate external function declaration for CallExternalOp.

        Args:
            call_node: CallExternalOp node that calls an external function
        """
        from .operation import CallExternalOp
        from ..ops.utils import mlir_element_type_get

        if not isinstance(call_node, CallExternalOp):
            return

        # Get function name
        func_name = call_node.call_func_name

        # Build argument types from CallOp's arguments
        arg_types = []
        for i, arg in enumerate(call_node.args):
            # Get the node that produces this argument
            arg_node = None
            for node in self._body:
                if node.name == arg:
                    arg_node = node
                    break

            if arg_node and hasattr(arg_node, "tensor_meta"):
                # Handle both dict and TensorMeta object
                if isinstance(arg_node.tensor_meta, dict):
                    shape = arg_node.tensor_meta.get("shape", [])
                    dtype = arg_node.tensor_meta.get("dtype", "float32")
                else:
                    shape = arg_node.tensor_meta.shape
                    dtype = arg_node.tensor_meta.dtype
                mlir_dtype = mlir_element_type_get(dtype)
                arg_types.append(
                    ir.RankedTensorType.get(list(shape), mlir_dtype)
                )

        # Build result types from CallOp's tensor_meta
        result_types = []
        if (
            hasattr(call_node, "tensor_meta")
            and "shape" in call_node.tensor_meta
        ):
            shape = call_node.tensor_meta["shape"]
            dtype = call_node.tensor_meta["dtype"]

            if (
                isinstance(shape, (list, tuple))
                and len(shape) > 0
                and isinstance(shape[0], (list, tuple))
            ):
                # Multiple outputs
                for i, s in enumerate(shape):
                    mlir_dtype = mlir_element_type_get(dtype[i])
                    result_types.append(ir.RankedTensorType.get(s, mlir_dtype))
            else:
                # Single output
                mlir_dtype = mlir_element_type_get(dtype)
                result_types.append(
                    ir.RankedTensorType.get(list(shape), mlir_dtype)
                )

        # Create function type
        function_type = ir.FunctionType.get(
            inputs=arg_types, results=result_types
        )

        # Create private function declaration
        with ir.InsertionPoint(self._module.body):
            func_decl = func.FuncOp(
                name=func_name, type=function_type, visibility="private"
            )
            # Add llvm.emit_c_interface attribute for C ABI compatibility
            func_decl.attributes["llvm.emit_c_interface"] = ir.UnitAttr.get()

    def _import_op(self, node: Op):
        """
        Imports an operation node from the buddy graph.

        Args:
            node (Op): The buddy node representing the operation.

        """
        op_name = node.__class__.__name__
        op_ret: ir.Operation | ir.Value | tuple | List | ir.OpResult = (
            self._ops_registry[op_name](node, self._symbol_table)
        )
        if isinstance(op_ret, tuple | List | ir.OpResultList):
            for i, operation in enumerate(op_ret):
                if isinstance(operation, ir.Operation) or isinstance(
                    operation, ir.OpView
                ):
                    self._symbol_table[(str(node.name), i)] = operation.result
                elif isinstance(operation, ir.OpResult):
                    self._symbol_table[(str(node.name), i)] = operation
                else:
                    raise NotImplementedError
        elif isinstance(op_ret, ir.OpResult):
            self._symbol_table[(str(node.name), 0)] = op_ret
        elif isinstance(op_ret, ir.BlockArgument):
            self._symbol_table[(str(node.name), 0)] = op_ret
        else:
            for i, result in enumerate(op_ret.results):
                self._symbol_table[(str(node.name), i)] = result

    def get_output_nodes(self):
        """
        Get output nodes from the lowered mlir func.
        """
        return self._symbol_table.get(("output", 0))<|MERGE_RESOLUTION|>--- conflicted
+++ resolved
@@ -283,7 +283,6 @@
         node_idx = self._body.index(node)
         self._body = self.body[:node_idx] + chain + self.body[node_idx+1:]
 
-<<<<<<< HEAD
     def replace_as_child(self, parent_ops: list[Op], child_op: Op, new_op: Op):
         """
         Replace `child_op`, a child of the `parent_ops` with `new_op`.
@@ -318,9 +317,6 @@
             child_op = self.node_table[child_name]
             child_op._parents[child_op._parents.index(parent_name)] = new_parent_name
 
-
-=======
->>>>>>> b27fbaef
     def init_op_group(self):
         """
         Initializes operation groups within the graph.
