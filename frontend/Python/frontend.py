--- conflicted
+++ resolved
@@ -158,12 +158,9 @@
             "where.self": WhereOp,
             "sqrt.default": SqrtOp,
             "reciprocal.default": ReciprocalOp,
-<<<<<<< HEAD
             "_adaptive_avg_pool2d.default": AdaptiveAvgPool2dOp,
-=======
             "clamp_min.default": ClampMinOp,
             "clamp_max.default": ClampMaxOp,
->>>>>>> 7e22345f
         }
 
     @property
