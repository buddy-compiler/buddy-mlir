--- conflicted
+++ resolved
@@ -160,9 +160,6 @@
             "reciprocal.default": ReciprocalOp,
             "clamp_min.default": ClampMinOp,
             "clamp_max.default": ClampMaxOp,
-<<<<<<< HEAD
-            "dequantize_per_channel.default": DequantizePerChannelOp,
-=======
             "randint.low": RandIntLowOp,
             "cos.default": CosOp,
             "sin.default": SinOp,
@@ -170,7 +167,7 @@
             "split.Tensor":SplitOp,
             "max.default":MaxOp,
             "gt.Scalar":GtOp,
->>>>>>> 86cd5afd
+            "dequantize_per_channel.default": DequantizePerChannelOp,
         }
 
     @property
