--- conflicted
+++ resolved
@@ -55,11 +55,8 @@
     ReluOp,
     IotaOp,
     SigmoidOp,
-<<<<<<< HEAD
     ReciprocalOp,
     MeanOp,
-=======
->>>>>>> 7dc3102d
 )
 from .utils import *
 
@@ -223,11 +220,7 @@
 def bmm_op(node: BatchMatmulOp, symbol_table) -> ir.Operation:
     """
     Import batch matrix multiplication operation.
-<<<<<<< HEAD
-    From buddy graph ir's `BatchMatmulOp` operator to MLIR TOSA `matmul`
-=======
     From buddy graph ir's `BatchMatmulOp` operator to MLIR TOSA `matmul` 
->>>>>>> 7dc3102d
     operation.
     """
     input_ = symbol_table.get((str(node.args[0]), 0))
@@ -519,10 +512,7 @@
         TensorDType.Float32: ir.F32Type.get(),
         TensorDType.Float16: ir.F16Type.get(),
         TensorDType.Int32: ir.IntegerType.get_signless(32),
-<<<<<<< HEAD
         TensorDType.Bool: ir.IntegerType.get_signless(1),
-=======
->>>>>>> 7dc3102d
     }
     input_tensor = symbol_table.get((str(node.args[0]), 0))
     to_cast_type = types_mapping[node.args[1]]
@@ -554,11 +544,7 @@
     From buddy graph ir's `VarMeanOp` operator to two MLIR TOSA `mul`
     operation.
 
-<<<<<<< HEAD
     Note: By now, this conversion function follows PyTorch's `var_mean`
-=======
-    Note: By now, this conversion function follows PyTorch's `var_mean` 
->>>>>>> 7dc3102d
     semantic.
 
           The conversion procedure can be splited into two steps:
@@ -942,14 +928,10 @@
             permute_result_type, input1, perm_const_op.results[0]
         ).result
     out_shape = node.tensor_meta["shape"]
-<<<<<<< HEAD
     if len(pad) == 1:
         pad = [pad[0]] * 4
     elif len(pad) == 2:
         pad = [pad[0]] * 2 + [pad[1]] * 2
-=======
-    pad = [0 for _ in range(len(out_shape) - len(pad))] + pad
->>>>>>> 7dc3102d
     kernel_attr = ir._denseI64ArrayAttr(kernel, None)
     stride_attr = ir._denseI64ArrayAttr(stride, None)
     pad_attr = ir._denseI64ArrayAttr(pad, None)
@@ -980,10 +962,7 @@
         )
     return op
 
-<<<<<<< HEAD
-
-=======
->>>>>>> 7dc3102d
+
 def convolution2d_op(node: Conv2dOp, symbol_table):
     """
     Import the convolution operation.
@@ -1049,15 +1028,10 @@
     assert input1 != None and weight != None and bias_tensor != None
     stride = node.args[3]
     input_padding = node.args[4]
-<<<<<<< HEAD
     if len(input_padding) == 1:
         input_padding = [input_padding[0]] * 4
     elif len(input_padding) == 2:
         input_padding = [input_padding[0]] * 2 + [input_padding[1]] * 2
-=======
-    for i in range(len(input_padding), 4):
-        input_padding = [0] + input_padding
->>>>>>> 7dc3102d
     dilation = node.args[5]
     groups = node.args[8]
     out_shape = node.tensor_meta["shape"]
@@ -1070,12 +1044,7 @@
         out_shape = perm_shape
     output = ir.RankedTensorType.get(out_shape, result_element_type)
     stride_attr = ir._denseI64ArrayAttr(stride, None)
-<<<<<<< HEAD
     assert groups == 1, 'tosa.conv2d only support one group'
-=======
-    if groups > 1:
-        raise NotImplementedError
->>>>>>> 7dc3102d
     if is_kernel_transposed:
         if sum(input_padding) > 0 or sum(dilation) > len(dilation):
             raise NotImplementedError
@@ -1123,10 +1092,7 @@
         )
     return op
 
-<<<<<<< HEAD
-
-=======
->>>>>>> 7dc3102d
+
 def relu_op(node: ReluOp, symbol_table):
     """
     Import the tensor relu operation.
@@ -1147,10 +1113,7 @@
 
     return op
 
-<<<<<<< HEAD
-
-=======
->>>>>>> 7dc3102d
+
 def iota_op(node: IotaOp, symbol_table):
     """
     Import the tensor iota operation.
@@ -1172,10 +1135,7 @@
 
     return op
 
-<<<<<<< HEAD
-
-=======
->>>>>>> 7dc3102d
+
 def sigmoid_op(node: SigmoidOp, symbol_table):
     """
     Import the tensor sigmoid operation.
@@ -1193,7 +1153,6 @@
 
     return op
 
-<<<<<<< HEAD
 
 def reciprocal_op(node: ReciprocalOp, symbol_table):
     input_tensor = symbol_table.get((str(node.args[0]), 0))
@@ -1251,8 +1210,6 @@
     return ret
 
 
-=======
->>>>>>> 7dc3102d
 ops_registry = {
     "AddOp": add_op,
     "MulOp": mul_op,
@@ -1283,9 +1240,6 @@
     "ReluOp": relu_op,
     "IotaOp": iota_op,
     "SigmoidOp": sigmoid_op,
-<<<<<<< HEAD
     "ReciprocalOp": reciprocal_op,
     "MeanOp": mean_op,
-=======
->>>>>>> 7dc3102d
 }