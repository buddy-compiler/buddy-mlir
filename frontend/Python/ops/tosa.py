# ===- tosa.py -----------------------------------------------------------------
#
# Licensed under the Apache License, Version 2.0 (the "License");
# you may not use this file except in compliance with the License.
# You may obtain a copy of the License at
#
#     http://www.apache.org/licenses/LICENSE-2.0
#
# Unless required by applicable law or agreed to in writing, software
# distributed under the License is distributed on an "AS IS" BASIS,
# WITHOUT WARRANTIES OR CONDITIONS OF ANY KIND, either express or implied.
# See the License for the specific language governing permissions and
# limitations under the License.
#
# ===---------------------------------------------------------------------------
#
# The registry of mappings from Torch node to MLIR tosa dialect operations.
#
# ===---------------------------------------------------------------------------

import torch
import array
from typing import Dict, List, Tuple, Union

import mlir.ir as ir
from mlir.dialects import tensor, tosa


def _normalize_binary_operator_shape(shp1, shp2):
    """Normalize the shape of two input tensors according to the broadcasting rule"""
    shp1 = list(shp1)
    shp2 = list(shp2)
    while len(shp1) < len(shp2):
        shp1.insert(0, 1)
    while len(shp2) < len(shp1):
        shp2.insert(0, 1)

    return shp1, shp2


def _gen_arith_binary_op(input1, input2, op_func):
    """Generate arithmetic binary operation. Most binary operations follow the same pattern.
    So we can use one function to generate them, avoiding code duplication."""
    input1, input2 = _normalize_binary_operator_args(input1, input2)

    input1_shape = ir.RankedTensorType(input1.type).shape
    input2_shape = ir.RankedTensorType(input2.type).shape

    norm_input1_shape, norm_input2_shape = _normalize_binary_operator_shape(
        input1_shape, input2_shape
    )

    broadcasted_result_shp = []
    for dim1, dim2 in zip(norm_input1_shape, norm_input2_shape):
        broadcasted_result_shp.append(max(dim1, dim2))
    if input1_shape != norm_input1_shape:
        input1 = tosa.ReshapeOp(
            input1, memoryview(array.array("i", norm_input1_shape))
        ).result
    if input2_shape != norm_input2_shape:
        input2 = tosa.ReshapeOp(
            input2, memoryview(array.array("i", norm_input2_shape))
        ).result

    result_element_type = ir.RankedTensorType(input1.type).element_type
    result_tensor_type = ir.RankedTensorType.get(
        broadcasted_result_shp, result_element_type
    )
    op = op_func(result_tensor_type, input1, input2)
    return op


def _scalar_to_tensor(
    scalar: Union[float, int], element_type: ir.Type, shape: List[int]
):
    """PyTorch allow the binary operation between tensor and scalar. But MLIR does not.
    So we need to convert scalars to the corresponding tensors."""
    element = (
        ir.FloatAttr.get(element_type, float(scalar))
        if str(element_type) == "f32"
        else ir.IntegerAttr.get(element_type, int(scalar))
    )
    attr = ir.DenseElementsAttr.get_splat(
        ir.RankedTensorType.get(shape, element_type), element
    )
    return tosa.ConstOp(attr).results[0]


def _normalize_binary_operator_args(arg1, arg2):
    """Normalize the types of binary operator arguments."""
    if isinstance(arg1, ir.Value) and (
        isinstance(arg2, float) or isinstance(arg2, int)
    ):
        arg2 = _scalar_to_tensor(
            arg2,
            ir.RankedTensorType(arg1.type).element_type,
            ir.RankedTensorType(arg1.type).shape,
        )
        return arg1, arg2
    elif isinstance(arg2, ir.Value) and (
        isinstance(arg1, float) or isinstance(arg1, int)
    ):
        arg1 = _scalar_to_tensor(
            arg1,
            ir.RankedTensorType(arg2.type).element_type,
            ir.RankedTensorType(arg2.type).shape,
        )
        return arg1, arg2
    elif isinstance(arg1, ir.Value) and isinstance(arg2, ir.Value):
        return arg1, arg2
    elif (isinstance(arg1, float) or isinstance(arg1, int)) and (
        isinstance(arg2, float) or isinstance(arg2, int)
    ):
        if isinstance(arg1, float) or isinstance(arg2, float):
            arg1 = _scalar_to_tensor(arg1, ir.F32Type.get(), [1])
            arg2 = _scalar_to_tensor(arg2, ir.F32Type.get(), [1])
        else:
            arg1 = _scalar_to_tensor(arg1, ir.IntegerType.get_signless(32), [1])
            arg2 = _scalar_to_tensor(arg2, ir.IntegerType.get_signless(32), [1])
        return arg1, arg2
    else:
        raise ValueError(
            "Invalid input types %s and %s" % (type(arg1), type(arg2))
        )


def addmm_op(
    node, symbol_table: Dict[Tuple[str, int], ir.Operation]
) -> ir.Operation:
<<<<<<< HEAD
=======
    """
    Import matrix multiplication operation.
    From PyTorch `aten.addmm.default` operator to MLIR TOSA `matmul` operation.

    Note: this function first reshapes the input matrices to 3D tensors
    (since tosa.MatMulOp requires it). Then it multiplies these reshaped matrices.
    Finally, it adds the input tensor to the matrix multiplication result.

    Args:
        node: Containing information from the input graph node.
        symbol_table: A dictionary mapping symbols to their corresponding operations.

    Returns:
        op: The operation representing the result of adding the matrix multiplication
            to the input tensor.
    """
>>>>>>> 19cfc6ca
    # get input
    input_ = symbol_table.get((str(node.args[0]), 0))
    mat1 = symbol_table.get((str(node.args[1]), 0))
    mat2 = symbol_table.get((str(node.args[2]), 0))
    # get input shape
    mat1_shp = ir.RankedTensorType(mat1.type).shape
    mat2_shp = ir.RankedTensorType(mat2.type).shape
    # append index because tosa.MatMulOp doesn't accept 2D tensor
    mat1_reshape_op = tosa.ReshapeOp(
        mat1, memoryview(array.array("i", [1, *mat1_shp]))
    )
    mat2_reshape_op = tosa.ReshapeOp(
        mat2, memoryview(array.array("i", [1, *mat2_shp]))
    )
    # do matmul
    result_element_type = ir.RankedTensorType(mat1.type).element_type
    matmul_result_shp = [1, mat1_shp[0], mat2_shp[1]]
    matmul_result_type = ir.RankedTensorType.get(
        matmul_result_shp, result_element_type
    )
    matmul_op = tosa.MatMulOp(
        matmul_result_type, mat1_reshape_op.result, mat2_reshape_op.result
    )
    # restore the shape
    final_result_shape = [mat1_shp[0], mat2_shp[1]]
    matmul_result_reshape_op = tosa.ReshapeOp(
        matmul_op.c, memoryview(array.array("i", final_result_shape))
    )
<<<<<<< HEAD
    add_result_tensor_type = ir.RankedTensorType.get(
        final_result_shape, result_element_type
    )
=======
>>>>>>> 19cfc6ca

    op = _gen_arith_binary_op(
        input_, matmul_result_reshape_op.result, tosa.AddOp
    )
    return op


def bmm_op(node, symbol_table) -> ir.Operation:
<<<<<<< HEAD
=======
    """
    Import batch matrix multiplication operation.
    From PyTorch `aten.bmm.default` operator to MLIR TOSA `matmul` operation.
    """
>>>>>>> 19cfc6ca
    input_ = symbol_table.get((str(node.args[0]), 0))
    mat2 = symbol_table.get((str(node.args[1]), 0))
    input_shp = ir.RankedTensorType(input_.type).shape
    mat2_shp = ir.RankedTensorType(mat2.type).shape
    sizes = [input_shp[0], input_shp[1], mat2_shp[2]]
    result_element_type = ir.RankedTensorType(input_.type).element_type
    result_type = ir.RankedTensorType.get(sizes, result_element_type)
    op = tosa.MatMulOp(result_type, input_, mat2)
    return op


def add_op(node, symbol_table):
    """
    Import tensor addition operation.
    From PyTorch `aten.add.Tensor` operator to MLIR TOSA `add` operation.
    """
    input1 = symbol_table.get((str(node.args[0]), 0), node.args[0])
    input2 = symbol_table.get((str(node.args[1]), 0), node.args[1])
    return _gen_arith_binary_op(input1, input2, tosa.AddOp)


def sub_op(node, symbol_table):
<<<<<<< HEAD
=======
    """
    Import tensor subtraction operation.
    From PyTorch `aten.sub.Tensor` operator to MLIR TOSA `sub` operation.
    """
>>>>>>> 19cfc6ca
    input1 = symbol_table.get((str(node.args[0]), 0), node.args[0])
    input2 = symbol_table.get((str(node.args[1]), 0), node.args[1])
    return _gen_arith_binary_op(input1, input2, tosa.SubOp)


def mul_op(node, symbol_table):
    """
    Import tensor multiplication operation.
    From PyTorch `aten.mul.Tensor` operator to MLIR TOSA `mul` operation.
    """

    def _inner_op(result_type, input1, input2):
        return tosa.MulOp(
            result_type,
            input1,
            input2,
            ir.IntegerAttr.get(ir.IntegerType.get_signless(32), 0),
        )

    input1 = symbol_table.get((str(node.args[0]), 0), node.args[0])
    input2 = symbol_table.get((str(node.args[1]), 0), node.args[1])

    return _gen_arith_binary_op(input1, input2, _inner_op)


def div_op(node, symbol_table):
<<<<<<< HEAD
=======
    """
    Import tensor division operation.
    From PyTorch `aten.div.Tensor` operator to MLIR TOSA `div` operation.
    """

>>>>>>> 19cfc6ca
    def _inner_op(result_type, input1, input2):
        return tosa.MulOp(
            result_type,
            input1,
            tosa.ReciprocalOp(input2.type, input2).result,
            ir.IntegerAttr.get(ir.IntegerType.get_signless(32), 0),
        )

    input1 = symbol_table.get((str(node.args[0]), 0), node.args[0])
    input2 = symbol_table.get((str(node.args[1]), 0), node.args[1])

    return _gen_arith_binary_op(input1, input2, _inner_op)


def tanh_op(node, symbol_table):
<<<<<<< HEAD
=======
    """
    Import elementwise tanh operation.
    From PyTorch `aten.tanh.default` operator to MLIR TOSA `tanh` operation.
    """
>>>>>>> 19cfc6ca
    input1 = symbol_table.get((str(node.args[0]), 0))
    sizes = ir.RankedTensorType(input1.type).shape
    result_element_type = ir.RankedTensorType(input1.type).element_type
    tanhResultTensorType = ir.RankedTensorType.get(sizes, result_element_type)
    op = tosa.TanhOp(tanhResultTensorType, input1)
    return op


def exp_op(node, symbol_table):
<<<<<<< HEAD
=======
    """
    Import elementwise exponential operation.
    From PyTorch `aten.exp.default` operator to MLIR TOSA `exp` operation.
    """
>>>>>>> 19cfc6ca
    input1 = symbol_table.get((str(node.args[0]), 0))
    sizes = ir.RankedTensorType(input1.type).shape
    result_element_type = ir.RankedTensorType(input1.type).element_type
    expResultTensorType = ir.RankedTensorType.get(sizes, result_element_type)
    op = tosa.ExpOp(expResultTensorType, input1)
    return op


def rsqrt_op(node, symbol_table):
<<<<<<< HEAD
=======
    """
    Import elementwise reciprocal square root operation.
    From PyTorch `aten.rsqrt.default` operator to MLIR TOSA `rsqrt` operation.
    """
>>>>>>> 19cfc6ca
    input1 = symbol_table.get((str(node.args[0]), 0))
    sizes = ir.RankedTensorType(input1.type).shape
    result_element_type = ir.RankedTensorType(input1.type).element_type
    rsqrt_result_tensor_type = ir.RankedTensorType.get(
        sizes, result_element_type
    )
    op = tosa.RsqrtOp(rsqrt_result_tensor_type, input1)
    return op


def amax_op(node, symbol_table):
<<<<<<< HEAD
=======
    """
    Import the amax operation.
    From PyTorch `aten.amax.default` operator to MLIR TOSA `reduce_max` operation.

    Note: This conversion function returns the maximum value of each slice
          of the input tensor in the given dimension(s). This is consistent
          with PyTorch's `torch.amax` operator.
    """
>>>>>>> 19cfc6ca
    input1 = symbol_table.get((str(node.args[0]), 0))
    dim_val = node.args[1][0]
    if dim_val < 0:
        dim_val += len(ir.RankedTensorType(input1.type).shape)
    signless_type = ir.IntegerType.get_signless(64)
    dim_attr = ir.IntegerAttr.get(signless_type, dim_val)
    op = tosa.ReduceMaxOp(input1, dim_attr)
    return op


def reshape_op(node, symbol_table):
<<<<<<< HEAD
    input1 = symbol_table.get((str(node.args[0]), 0))
    new_shape = []
    for i in node.args[1]:
        new_shape.append(i)
=======
    """
    Import the reshape operation.
    From PyTorch `aten.reshape.default` operator to MLIR TOSA `reshape` operation.

    Note: If the new shape contains one and only one `-1`, the size of the new shape will be inferred automatically.
    """
    input1 = symbol_table.get((str(node.args[0]), 0))
    new_shape = node.args[1]
>>>>>>> 19cfc6ca
    total_size = 1
    now_shape = ir.RankedTensorType(input1.type).shape
    for dim_siz in now_shape:
        total_size *= dim_siz

    neg_one_cnt = 0
    rest_size = 1
    for dim_siz in new_shape:
        if dim_siz == -1:
            neg_one_cnt += 1
            continue
        rest_size *= dim_siz

    if neg_one_cnt != 0:
        if neg_one_cnt > 1 or total_size % rest_size != 0:
            raise ValueError("Can not infer the new shape!")
        infer_dim_size = total_size // rest_size
        for i, _ in enumerate(new_shape):
            if new_shape[i] == -1:
                new_shape[i] = infer_dim_size

    new_shape_content = array.array("i", new_shape)
    new_shape_content = memoryview(new_shape_content)
    op = tosa.ReshapeOp(input1, new_shape_content)

    return op


def unsqueeze_op(node, symbol_table):
<<<<<<< HEAD
=======
    """
    Import the unsqueeze operation.
    From PyTorch `aten.unsqueeze.default` operator to MLIR TOSA `reshape` operation.

    Note: "unsqueeze" means inserting a new dimension of size 1 at the specified
          position. For more information, please refer to
          https://pytorch.org/docs/stable/generated/torch.unsqueeze.html
    """
>>>>>>> 19cfc6ca
    input_tensor = symbol_table.get((str(node.args[0]), 0))
    dim = node.args[1]
    sizes = ir.RankedTensorType(input_tensor.type).shape
    sizes.insert(dim, 1)
    new_shape_content = array.array("i", sizes)
    new_shape_content = memoryview(new_shape_content)
    op = tosa.ReshapeOp(input_tensor, new_shape_content)
    return op


def select_op(node, symbol_table):
<<<<<<< HEAD
=======
    """
    Import the select operation.
    From PyTorch `aten.select.int` operator to MLIR TOSA `reshape` operation.

    Note: "select" means slicing the input tensor along the selected dimension at
          the given index. For more information, please refer to
          https://pytorch.org/docs/stable/generated/torch.select.html
    """
>>>>>>> 19cfc6ca
    input_tensor = symbol_table.get((str(node.args[0]), 0))
    dim = node.args[1]
    index = node.args[2]

    sizes = ir.RankedTensorType(input_tensor.type).shape

    new_sizes = sizes[:dim] + [1] + sizes[dim + 1 :]
    new_sizes_attr = ir._denseI64ArrayAttr(new_sizes, None)

    start = [0] * len(sizes)
    start[dim] = index
    start_attr = ir._denseI64ArrayAttr(start, None)

    result_element_type = ir.RankedTensorType(input_tensor.type).element_type
    output_type = ir.RankedTensorType.get(new_sizes, result_element_type)
    op = tosa.SliceOp(output_type, input_tensor, start_attr, new_sizes_attr)

    reshape_sizes = sizes[:dim] + sizes[dim + 1 :]
    reshape_sizes_content = array.array("i", reshape_sizes)
    reshape_sizes_content = memoryview(reshape_sizes_content)
    op = tosa.ReshapeOp(op.results[0], reshape_sizes_content)

    return op


def slice_op(node, symbol_table):
<<<<<<< HEAD
=======
    """
    Import the slice operation.
    From PyTorch `aten.slice.Tensor` operator to MLIR tensor `extract_slice` operation.

    Note: "slice" means slicing the input tensor along the selected dimension from a
          given start index to an end index.
    """
>>>>>>> 19cfc6ca
    input_tensor = symbol_table.get((str(node.args[0]), 0))
    dim = node.args[1]
    start_idx = node.args[2]
    end_idx = node.args[3]

    sizes = ir.RankedTensorType(input_tensor.type).shape

    if start_idx < 0:
        start_idx += sizes[dim]

    if end_idx < 0:
        end_idx += sizes[dim]

    if start_idx < 0:
        start_idx = 0
    elif start_idx >= sizes[dim]:
        start_idx = sizes[dim]

    if end_idx < start_idx:
        end_idx = start_idx
    elif end_idx >= sizes[dim]:
        end_idx = sizes[dim]

    new_sizes = [x for x in sizes]
    new_sizes[dim] = end_idx - start_idx
    new_sizes_attr = ir._denseI64ArrayAttr(new_sizes, None)

    offsets = [0] * len(sizes)
    offsets[dim] = start_idx
    offsets_attr = ir._denseI64ArrayAttr(offsets, None)

    strides = [1] * len(sizes)
    strides_attr = ir._denseI64ArrayAttr(strides, None)

    result_element_type = ir.RankedTensorType(input_tensor.type).element_type
    extract_slice_result_type = ir.RankedTensorType.get(
        new_sizes, result_element_type
    )
    op = tensor.ExtractSliceOp(
        extract_slice_result_type,
        input_tensor,
        [],
        [],
        [],
        offsets_attr,
        new_sizes_attr,
        strides_attr,
    )

    return op


def convert_element_type_op(node, symbol_table):
<<<<<<< HEAD
=======
    """
    Import the element type conversion operation.
    From PyTorch `prims.convert_element_type.default` operator to
    MLIR TOSA `cast` operation.
    """
>>>>>>> 19cfc6ca
    # maintain a mapping of torch types and mlir types
    types_mapping = {
        torch.float64: ir.F64Type.get(),
        torch.float32: ir.F32Type.get(),
        torch.float16: ir.F16Type.get(),
    }
    input_tensor = symbol_table.get((str(node.args[0]), 0))
    to_cast_type = types_mapping[node.args[1]]
    sizes = ir.RankedTensorType(input_tensor.type).shape
    output_type = ir.RankedTensorType.get(sizes, to_cast_type)
    return tosa.CastOp(output_type, input_tensor)


def clone_op(node, symbol_table):
<<<<<<< HEAD
=======
    """
    Import the clone operation.
    From PyTorch `aten.clone.default` operator to MLIR TOSA `identity` operation.

    Note: Since MLIR follow the SSA form, when using the `identity` operation, we
          actually deep-copies the original tensor.
    """
>>>>>>> 19cfc6ca
    input_tensor = symbol_table.get((str(node.args[0]), 0))
    sizes = ir.RankedTensorType(input_tensor.type).shape
    result_element_type = ir.RankedTensorType(input_tensor.type).element_type
    output_type = ir.RankedTensorType.get(sizes, result_element_type)

    return tosa.IdentityOp(output_type, input_tensor)


def var_mean_op(node, symbol_table):
<<<<<<< HEAD
=======
    """
    Import the variance & mean operation.
    From PyTorch `aten.var_mean.default` operator to two MLIR TOSA `mul` operation.

    Note: The conversion procedure can be splited into two steps:
          1. In the first part, we calculate the mean value along the given dimension(s)
             in `mean_dim_op` function. We first reduce the input tensor along the given
             dimension(s) using tosa's `reduce_sum` operation. Then we calculate the mean
             value by multiplying the reciprocal of the total size of the reduced dimension(s).
          2. In the second part, we calculate the variance value. We follow the formula in
             this link: https://pytorch.org/docs/stable/generated/torch.var_mean.html. We first
             calculate (\bar{x} - x_i), where \bar{x} is the mean value we calculated in the first
             step. By applying tosa's `mul` operation, we get (\bar{x} - x_i) ^ 2. Then we reduce
             the multiplication result to get \sum_{i=0}^{N}(\bar{x} - x_i) ^ 2. Finally, we divide
             the reduction sum result by the total size of the reduced dimension(s) minus the
             correction.

          `keepdim` argument is supported. It's handled by the applying a `reshape` operation.

    """

>>>>>>> 19cfc6ca
    def mean_dim_op(_input_tensor: ir.Value, _dim) -> ir.Operation:
        if isinstance(_dim, int):
            _dim = [_dim]

        # `_input_tensor` is the first tensor we need to reduce
        reduce_sum_result = _input_tensor

        # reduce along each dimension in `_dim`
        for _dim_item in _dim:
            reduce_dim_attr = ir.IntegerAttr.get(
                ir.IntegerType.get_signless(64), _dim_item
            )
            reduce_sum_op: ir.Operation = tosa.ReduceSumOp(
                reduce_sum_result, reduce_dim_attr
            )
            # Next reduction is executed based on this time's reduction result
            reduce_sum_result = reduce_sum_op.results[0]

        tensor_shp = ir.RankedTensorType(_input_tensor.type).shape
        dim_size = 1
        # calculate the total size on all reduction dimensions to get the denominator
        for _dim_item in _dim:
            dim_size *= tensor_shp[_dim_item]

        denominator_const_op: ir.Operation = tosa.ConstOp(
            ir.DenseElementsAttr.get(memoryview(array.array("f", [dim_size])))
        )

        reciprocal_op: ir.Operation = tosa.ReciprocalOp(
            denominator_const_op.results[0].type,
            denominator_const_op.results[0],
        )

        return tosa.MulOp(
            reduce_sum_op.results[0].type,
            reciprocal_op.results[0],
            reduce_sum_op.results[0],
            ir.IntegerAttr.get(ir.IntegerType.get_signless(32), 0),
        )

    def var_dim_op(
        _input_tensor: ir.Value, _mean_tensor: ir.Value, _dim, _correction
    ) -> ir.Operation:
        if isinstance(_dim, int):
            _dim = [_dim]
        # get (\bar{x} - x_i)
        sub_op: ir.Operation = tosa.SubOp(
            _input_tensor.type, _input_tensor, _mean_tensor
        )

        # get (\bar{x} - x_i) ^ 2
        mul_op: ir.Operation = tosa.MulOp(
            _input_tensor.type,
            sub_op.results[0],
            sub_op.results[0],
            ir.IntegerAttr.get(ir.IntegerType.get_signless(32), 0),
        )

        # the result of `mul_op` is the first tensor we need to reduce
        reduce_sum_op = mul_op
        for _dim_item in _dim:
            reduce_dim_attr = ir.IntegerAttr.get(
                ir.IntegerType.get_signless(64), _dim_item
            )
            reduce_sum_op: ir.Operation = tosa.ReduceSumOp(
                reduce_sum_op.results[0], reduce_dim_attr
            )

        tensor_shp = ir.RankedTensorType(_input_tensor.type).shape
        dim_size = 1
        # calculate the denominator
        for _dim_item in _dim:
            dim_size *= tensor_shp[_dim_item]
        biased_denominator_const_op: ir.Operation = tosa.ConstOp(
            ir.DenseElementsAttr.get(
                memoryview(array.array("f", [dim_size - _correction]))
            )
        )
        reciprocal_op: ir.Operation = tosa.ReciprocalOp(
            biased_denominator_const_op.results[0].type,
            biased_denominator_const_op.results[0],
        )

        return tosa.MulOp(
            reduce_sum_op.results[0].type,
            reciprocal_op.results[0],
            reduce_sum_op.results[0],
            ir.IntegerAttr.get(ir.IntegerType.get_signless(32), 0),
        )

    mean_input_tensor = symbol_table.get((str(node.args[0]), 0))
    var_input_tensor = symbol_table.get((str(node.args[0]), 0))

    kwargs = node.kwargs
    keepdim = kwargs.get("keepdim", False)
    correction = kwargs.get("correction", 1.0)

    mean_op = None
    var_op = None
    if len(node.args) == 1:
        calc_dims = range(
            len(ir.RankedTensorType(mean_input_tensor.type).shape)
        )
    else:
        calc_dims = node.args[1]

    mean_op = mean_dim_op(mean_input_tensor, calc_dims)
    var_op = var_dim_op(
        var_input_tensor, mean_op.results[0], calc_dims, correction
    )
    mean_input_tensor = mean_op.results[0]
    var_input_tensor = var_op.results[0]

    if not keepdim:
        result_shp = ir.RankedTensorType(var_op.results[0].type).shape
        result_shp = [siz for siz in result_shp if siz != 1]
        var_op = tosa.ReshapeOp(
            var_op.results[0], memoryview(array.array("i", result_shp))
        )
        mean_op = tosa.ReshapeOp(
            mean_op.results[0], memoryview(array.array("i", result_shp))
        )

    return var_op, mean_op


def permute_op(node, symbol_table):
<<<<<<< HEAD
=======
    """
    Import the permute operation.
    From PyTorch `aten.permute.default` operator to MLIR TOSA `transpose` operation.
    """
>>>>>>> 19cfc6ca
    input_tensor = symbol_table.get((str(node.args[0]), 0))
    perm = node.args[1]
    perm_const_op = tosa.ConstOp(
        ir.DenseElementsAttr.get(memoryview(array.array("i", perm)))
    )
    result_element_type = ir.RankedTensorType(input_tensor.type).element_type
    init_shape = ir.RankedTensorType(input_tensor.type).shape
    new_shape = []
    for perm_item in perm:
        new_shape.append(init_shape[perm_item])

    permute_result_type = ir.RankedTensorType.get(
        new_shape, result_element_type
    )
    permute_op = tosa.TransposeOp(
        permute_result_type, input_tensor, perm_const_op.results[0]
    )
    return permute_op


def embedding_op(node, symbol_table):
<<<<<<< HEAD
    indices = symbol_table.get((str(node.args[1]), 0))
    weight = symbol_table.get((str(node.args[0]), 0))
    padding_idx = None if len(node.args) < 3 else node.args[2]
=======
    """
    Import the embedding operation.
    From PyTorch `aten.embedding.default` operator to MLIR TOSA `reshape` operation.

    Note: Althought this conversion function will finally return a `reshape` operation,
          the core is the `gather` operation. It can generate a tensor for which each
          element in the output is a slice of the values tensor based on the value of
          indices. In this case, we use `gather` to extract elements from the weight
          tensor based on the `indices` argument.
    """
    indices = symbol_table.get((str(node.args[1]), 0))
    weight = symbol_table.get((str(node.args[0]), 0))
>>>>>>> 19cfc6ca

    indices_size = ir.RankedTensorType(indices.type).shape
    weight_size = ir.RankedTensorType(weight.type).shape
    result_element_type = ir.RankedTensorType(weight.type).element_type
    assert len(indices_size) == 2

    if indices_size[0] != 1:
        total_size = 1
        for x in indices_size:
            total_size *= x
        indices_reshape_op = tosa.ReshapeOp(
            indices, memoryview(array.array("i", [1, total_size]))
        )
        indices = indices_reshape_op.result
        gather_result_type = ir.RankedTensorType.get(
            [1, total_size, weight_size[1]], result_element_type
        )
    else:
        gather_result_type = ir.RankedTensorType.get(
            [*indices_size, weight_size[1]], result_element_type
        )

    # tosa.gather doesn't support i64, so we need to cast it to i32
    if str(ir.RankedTensorType(indices.type).element_type) != "i32":
        indices = tosa.CastOp(
            ir.RankedTensorType.get(
                ir.RankedTensorType(indices.type).shape,
                ir.IntegerType.get_signless(32),
            ),
            indices,
        )

    weight_reshape_op = tosa.ReshapeOp(
        weight, memoryview(array.array("i", [1, *weight_size]))
    )

    gather_op = tosa.GatherOp(
        gather_result_type, weight_reshape_op.result, indices
    )
    op = tosa.ReshapeOp(
        gather_op.output,
        memoryview(array.array("i", [*indices_size, weight_size[1]])),
    )

    return op


def expand_op(node, symbol_table) -> ir.Operation:
<<<<<<< HEAD
=======
    """
    Import the expand operation.
    From PyTorch `aten.expand.default` operator to MLIR TOSA `add` operation.

    Note: This conversion is implemented using the broadcast machanism of TOSA
          `add` operation. We allocate a tensor with the shape to expand and
          elements in this tensor is all zero. Then we add the original tensor
          to this all-zero tensor. After the applying the broadcasting, we get
          the result.
    """
>>>>>>> 19cfc6ca
    to_expand_tensor = symbol_table.get((str(node.args[0]), 0))
    new_size = node.args[1]
    result_element_type = ir.RankedTensorType(
        to_expand_tensor.type
    ).element_type
<<<<<<< HEAD
    if result_element_type == ir.IntegerType.get_signless(1):
        element = ir.IntegerAttr.get(result_element_type, 0)
    elif result_element_type == ir.F32Type.get():
        element = ir.FloatAttr.get(result_element_type, 0.0)
=======
    element = ir.FloatAttr.get(result_element_type, 0.0)
>>>>>>> 19cfc6ca
    new_size_tensor_type = ir.RankedTensorType.get(
        new_size, result_element_type
    )
    new_size_attr = ir.DenseElementsAttr.get_splat(
        new_size_tensor_type, element
    )
    new_size_tensor = tosa.ConstOp(new_size_attr).results[0]
    op = _gen_arith_binary_op(to_expand_tensor, new_size_tensor, tosa.AddOp)
    return op


def sum_op(node, symbol_table):
<<<<<<< HEAD
=======
    """
    Import the sum operation.
    From PyTorch `aten.sum.dim_IntList` operator to MLIR TOSA `reduce_sum` operation.
    """
>>>>>>> 19cfc6ca
    input_tensor = symbol_table.get((str(node.args[0]), 0))
    reduce_sum_dims = node.args[1]
    dim_cnt = len(ir.RankedTensorType(input_tensor.type).shape)
    reduce_sum_dims = [
        dim if dim >= 0 else dim_cnt + dim for dim in reduce_sum_dims
    ]
    _reduce_sum_input_tensor = input_tensor
    reduce_sum_op = None
    for dim in reduce_sum_dims:
        reduce_dim_attr = ir.IntegerAttr.get(
            ir.IntegerType.get_signless(64), dim
        )
        reduce_sum_op = tosa.ReduceSumOp(
            _reduce_sum_input_tensor, reduce_dim_attr
        )
        _reduce_sum_input_tensor = reduce_sum_op.results[0]

    return reduce_sum_op


ops_registry = {
    "add.Tensor": add_op,
    "mul.Tensor": mul_op,
    "sub.Tensor": sub_op,
    "sum.dim_IntList": sum_op,
    "tanh.default": tanh_op,
    "amax.default": amax_op,
    "rsqrt.default": rsqrt_op,
    "bmm.default": bmm_op,
    "clone.default": clone_op,
    "div.Tensor": div_op,
    "exp.default": exp_op,
    "expand.default": expand_op,
    "var_mean.correction": var_mean_op,
    "addmm.default": addmm_op,
    "reshape.default": reshape_op,
    "view.default": reshape_op,
    "select.int": select_op,
    "slice.Tensor": slice_op,
    "embedding.default": embedding_op,
    "convert_element_type.default": convert_element_type_op,
    "permute.default": permute_op,
    "unsqueeze.default": unsqueeze_op,
}<|MERGE_RESOLUTION|>--- conflicted
+++ resolved
@@ -127,8 +127,6 @@
 def addmm_op(
     node, symbol_table: Dict[Tuple[str, int], ir.Operation]
 ) -> ir.Operation:
-<<<<<<< HEAD
-=======
     """
     Import matrix multiplication operation.
     From PyTorch `aten.addmm.default` operator to MLIR TOSA `matmul` operation.
@@ -145,7 +143,6 @@
         op: The operation representing the result of adding the matrix multiplication
             to the input tensor.
     """
->>>>>>> 19cfc6ca
     # get input
     input_ = symbol_table.get((str(node.args[0]), 0))
     mat1 = symbol_table.get((str(node.args[1]), 0))
@@ -174,12 +171,6 @@
     matmul_result_reshape_op = tosa.ReshapeOp(
         matmul_op.c, memoryview(array.array("i", final_result_shape))
     )
-<<<<<<< HEAD
-    add_result_tensor_type = ir.RankedTensorType.get(
-        final_result_shape, result_element_type
-    )
-=======
->>>>>>> 19cfc6ca
 
     op = _gen_arith_binary_op(
         input_, matmul_result_reshape_op.result, tosa.AddOp
@@ -188,13 +179,10 @@
 
 
 def bmm_op(node, symbol_table) -> ir.Operation:
-<<<<<<< HEAD
-=======
     """
     Import batch matrix multiplication operation.
     From PyTorch `aten.bmm.default` operator to MLIR TOSA `matmul` operation.
     """
->>>>>>> 19cfc6ca
     input_ = symbol_table.get((str(node.args[0]), 0))
     mat2 = symbol_table.get((str(node.args[1]), 0))
     input_shp = ir.RankedTensorType(input_.type).shape
@@ -217,13 +205,10 @@
 
 
 def sub_op(node, symbol_table):
-<<<<<<< HEAD
-=======
     """
     Import tensor subtraction operation.
     From PyTorch `aten.sub.Tensor` operator to MLIR TOSA `sub` operation.
     """
->>>>>>> 19cfc6ca
     input1 = symbol_table.get((str(node.args[0]), 0), node.args[0])
     input2 = symbol_table.get((str(node.args[1]), 0), node.args[1])
     return _gen_arith_binary_op(input1, input2, tosa.SubOp)
@@ -250,14 +235,11 @@
 
 
 def div_op(node, symbol_table):
-<<<<<<< HEAD
-=======
     """
     Import tensor division operation.
     From PyTorch `aten.div.Tensor` operator to MLIR TOSA `div` operation.
     """
 
->>>>>>> 19cfc6ca
     def _inner_op(result_type, input1, input2):
         return tosa.MulOp(
             result_type,
@@ -273,13 +255,10 @@
 
 
 def tanh_op(node, symbol_table):
-<<<<<<< HEAD
-=======
     """
     Import elementwise tanh operation.
     From PyTorch `aten.tanh.default` operator to MLIR TOSA `tanh` operation.
     """
->>>>>>> 19cfc6ca
     input1 = symbol_table.get((str(node.args[0]), 0))
     sizes = ir.RankedTensorType(input1.type).shape
     result_element_type = ir.RankedTensorType(input1.type).element_type
@@ -289,13 +268,10 @@
 
 
 def exp_op(node, symbol_table):
-<<<<<<< HEAD
-=======
     """
     Import elementwise exponential operation.
     From PyTorch `aten.exp.default` operator to MLIR TOSA `exp` operation.
     """
->>>>>>> 19cfc6ca
     input1 = symbol_table.get((str(node.args[0]), 0))
     sizes = ir.RankedTensorType(input1.type).shape
     result_element_type = ir.RankedTensorType(input1.type).element_type
@@ -305,13 +281,10 @@
 
 
 def rsqrt_op(node, symbol_table):
-<<<<<<< HEAD
-=======
     """
     Import elementwise reciprocal square root operation.
     From PyTorch `aten.rsqrt.default` operator to MLIR TOSA `rsqrt` operation.
     """
->>>>>>> 19cfc6ca
     input1 = symbol_table.get((str(node.args[0]), 0))
     sizes = ir.RankedTensorType(input1.type).shape
     result_element_type = ir.RankedTensorType(input1.type).element_type
@@ -323,8 +296,6 @@
 
 
 def amax_op(node, symbol_table):
-<<<<<<< HEAD
-=======
     """
     Import the amax operation.
     From PyTorch `aten.amax.default` operator to MLIR TOSA `reduce_max` operation.
@@ -333,7 +304,6 @@
           of the input tensor in the given dimension(s). This is consistent
           with PyTorch's `torch.amax` operator.
     """
->>>>>>> 19cfc6ca
     input1 = symbol_table.get((str(node.args[0]), 0))
     dim_val = node.args[1][0]
     if dim_val < 0:
@@ -345,12 +315,6 @@
 
 
 def reshape_op(node, symbol_table):
-<<<<<<< HEAD
-    input1 = symbol_table.get((str(node.args[0]), 0))
-    new_shape = []
-    for i in node.args[1]:
-        new_shape.append(i)
-=======
     """
     Import the reshape operation.
     From PyTorch `aten.reshape.default` operator to MLIR TOSA `reshape` operation.
@@ -359,7 +323,6 @@
     """
     input1 = symbol_table.get((str(node.args[0]), 0))
     new_shape = node.args[1]
->>>>>>> 19cfc6ca
     total_size = 1
     now_shape = ir.RankedTensorType(input1.type).shape
     for dim_siz in now_shape:
@@ -389,8 +352,6 @@
 
 
 def unsqueeze_op(node, symbol_table):
-<<<<<<< HEAD
-=======
     """
     Import the unsqueeze operation.
     From PyTorch `aten.unsqueeze.default` operator to MLIR TOSA `reshape` operation.
@@ -399,7 +360,6 @@
           position. For more information, please refer to
           https://pytorch.org/docs/stable/generated/torch.unsqueeze.html
     """
->>>>>>> 19cfc6ca
     input_tensor = symbol_table.get((str(node.args[0]), 0))
     dim = node.args[1]
     sizes = ir.RankedTensorType(input_tensor.type).shape
@@ -411,8 +371,6 @@
 
 
 def select_op(node, symbol_table):
-<<<<<<< HEAD
-=======
     """
     Import the select operation.
     From PyTorch `aten.select.int` operator to MLIR TOSA `reshape` operation.
@@ -421,7 +379,6 @@
           the given index. For more information, please refer to
           https://pytorch.org/docs/stable/generated/torch.select.html
     """
->>>>>>> 19cfc6ca
     input_tensor = symbol_table.get((str(node.args[0]), 0))
     dim = node.args[1]
     index = node.args[2]
@@ -448,8 +405,6 @@
 
 
 def slice_op(node, symbol_table):
-<<<<<<< HEAD
-=======
     """
     Import the slice operation.
     From PyTorch `aten.slice.Tensor` operator to MLIR tensor `extract_slice` operation.
@@ -457,7 +412,6 @@
     Note: "slice" means slicing the input tensor along the selected dimension from a
           given start index to an end index.
     """
->>>>>>> 19cfc6ca
     input_tensor = symbol_table.get((str(node.args[0]), 0))
     dim = node.args[1]
     start_idx = node.args[2]
@@ -511,14 +465,11 @@
 
 
 def convert_element_type_op(node, symbol_table):
-<<<<<<< HEAD
-=======
     """
     Import the element type conversion operation.
     From PyTorch `prims.convert_element_type.default` operator to
     MLIR TOSA `cast` operation.
     """
->>>>>>> 19cfc6ca
     # maintain a mapping of torch types and mlir types
     types_mapping = {
         torch.float64: ir.F64Type.get(),
@@ -533,8 +484,6 @@
 
 
 def clone_op(node, symbol_table):
-<<<<<<< HEAD
-=======
     """
     Import the clone operation.
     From PyTorch `aten.clone.default` operator to MLIR TOSA `identity` operation.
@@ -542,7 +491,6 @@
     Note: Since MLIR follow the SSA form, when using the `identity` operation, we
           actually deep-copies the original tensor.
     """
->>>>>>> 19cfc6ca
     input_tensor = symbol_table.get((str(node.args[0]), 0))
     sizes = ir.RankedTensorType(input_tensor.type).shape
     result_element_type = ir.RankedTensorType(input_tensor.type).element_type
@@ -552,8 +500,6 @@
 
 
 def var_mean_op(node, symbol_table):
-<<<<<<< HEAD
-=======
     """
     Import the variance & mean operation.
     From PyTorch `aten.var_mean.default` operator to two MLIR TOSA `mul` operation.
@@ -575,7 +521,6 @@
 
     """
 
->>>>>>> 19cfc6ca
     def mean_dim_op(_input_tensor: ir.Value, _dim) -> ir.Operation:
         if isinstance(_dim, int):
             _dim = [_dim]
@@ -703,13 +648,10 @@
 
 
 def permute_op(node, symbol_table):
-<<<<<<< HEAD
-=======
     """
     Import the permute operation.
     From PyTorch `aten.permute.default` operator to MLIR TOSA `transpose` operation.
     """
->>>>>>> 19cfc6ca
     input_tensor = symbol_table.get((str(node.args[0]), 0))
     perm = node.args[1]
     perm_const_op = tosa.ConstOp(
@@ -731,11 +673,6 @@
 
 
 def embedding_op(node, symbol_table):
-<<<<<<< HEAD
-    indices = symbol_table.get((str(node.args[1]), 0))
-    weight = symbol_table.get((str(node.args[0]), 0))
-    padding_idx = None if len(node.args) < 3 else node.args[2]
-=======
     """
     Import the embedding operation.
     From PyTorch `aten.embedding.default` operator to MLIR TOSA `reshape` operation.
@@ -748,7 +685,6 @@
     """
     indices = symbol_table.get((str(node.args[1]), 0))
     weight = symbol_table.get((str(node.args[0]), 0))
->>>>>>> 19cfc6ca
 
     indices_size = ir.RankedTensorType(indices.type).shape
     weight_size = ir.RankedTensorType(weight.type).shape
@@ -797,8 +733,6 @@
 
 
 def expand_op(node, symbol_table) -> ir.Operation:
-<<<<<<< HEAD
-=======
     """
     Import the expand operation.
     From PyTorch `aten.expand.default` operator to MLIR TOSA `add` operation.
@@ -809,20 +743,15 @@
           to this all-zero tensor. After the applying the broadcasting, we get
           the result.
     """
->>>>>>> 19cfc6ca
     to_expand_tensor = symbol_table.get((str(node.args[0]), 0))
     new_size = node.args[1]
     result_element_type = ir.RankedTensorType(
         to_expand_tensor.type
     ).element_type
-<<<<<<< HEAD
     if result_element_type == ir.IntegerType.get_signless(1):
         element = ir.IntegerAttr.get(result_element_type, 0)
     elif result_element_type == ir.F32Type.get():
         element = ir.FloatAttr.get(result_element_type, 0.0)
-=======
-    element = ir.FloatAttr.get(result_element_type, 0.0)
->>>>>>> 19cfc6ca
     new_size_tensor_type = ir.RankedTensorType.get(
         new_size, result_element_type
     )
@@ -835,13 +764,10 @@
 
 
 def sum_op(node, symbol_table):
-<<<<<<< HEAD
-=======
     """
     Import the sum operation.
     From PyTorch `aten.sum.dim_IntList` operator to MLIR TOSA `reduce_sum` operation.
     """
->>>>>>> 19cfc6ca
     input_tensor = symbol_table.get((str(node.args[0]), 0))
     reduce_sum_dims = node.args[1]
     dim_cnt = len(ir.RankedTensorType(input_tensor.type).shape)
