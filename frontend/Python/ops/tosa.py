--- conflicted
+++ resolved
@@ -64,12 +64,9 @@
     ArgMaxOp,
     ScaledDotProductFlashAttentionForCpuOp,
     MatmulOp,
-<<<<<<< HEAD
     SiluOp,
-=======
     LeOp,
     BitwiseAndTensorOp,
->>>>>>> d65907c0
 )
 from .utils import *
 
