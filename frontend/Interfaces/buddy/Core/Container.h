--- conflicted
+++ resolved
@@ -41,15 +41,9 @@
   MemRef(intptr_t sizes[N]);
   MemRef(std::vector<size_t> sizes);
   MemRef(intptr_t sizes[N], T init);
-<<<<<<< HEAD
-  MemRef(intptr_t sizes[N], bool need_malloc, intptr_t offset);
-  MemRef(std::vector<size_t> sizes, T init);
-  MemRef(std::vector<size_t> sizes, bool need_malloc, intptr_t offset);
-=======
   MemRef(intptr_t sizes[N], bool needMalloc, intptr_t offset);
   MemRef(std::vector<size_t> sizes, T init);
   MemRef(std::vector<size_t> sizes, bool needMalloc, intptr_t offset);
->>>>>>> cbfec042
   // Constructor from data.
   MemRef(const T *data, intptr_t sizes[N], intptr_t offset = 0);
   // Constructor from a unique_ptr, taking over.
@@ -137,21 +131,13 @@
 }
 
 template <typename T, std::size_t N>
-<<<<<<< HEAD
-MemRef<T, N>::MemRef(intptr_t sizes[N], bool need_malloc, intptr_t offset)
-=======
 MemRef<T, N>::MemRef(intptr_t sizes[N], bool needMalloc, intptr_t offset)
->>>>>>> cbfec042
     : offset(offset), aligned(nullptr), allocated(nullptr) {
   for (size_t i = 0; i < N; i++) {
     this->sizes[i] = sizes[i];
   }
   setStrides();
-<<<<<<< HEAD
-  if (need_malloc) {
-=======
   if (needMalloc) {
->>>>>>> cbfec042
     size_t size = product(sizes);
     allocated = (T *)malloc(sizeof(T) * size);
   }
@@ -164,11 +150,7 @@
 }
 
 template <typename T, std::size_t N>
-<<<<<<< HEAD
-MemRef<T, N>::MemRef(std::vector<size_t> sizes, bool need_malloc,
-=======
 MemRef<T, N>::MemRef(std::vector<size_t> sizes, bool needMalloc,
->>>>>>> cbfec042
                      intptr_t offset)
     : offset(offset), aligned(nullptr), allocated(nullptr) {
   if (sizes.size() != N) {
@@ -178,11 +160,7 @@
     this->sizes[i] = sizes[i];
   }
   setStrides();
-<<<<<<< HEAD
-  if (need_malloc) {
-=======
   if (needMalloc) {
->>>>>>> cbfec042
     size_t size = product(this->sizes);
     allocated = (T *)malloc(sizeof(T) * size);
   }
