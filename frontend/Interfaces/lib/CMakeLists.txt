if (${BUDDY_DIP_OPT_STRIP_MINING})
    set(SPLITING_SIZE ${BUDDY_DIP_OPT_STRIP_MINING})
elseif (HAVE_AVX512)
    set(SPLITING_SIZE 64)
elseif (HAVE_AVX2)
    set(SPLITING_SIZE 16)
elseif (HAVE_SSE)
    set(SPLITING_SIZE 16)
elseif (HAVE_NEON)
    set(SPLITING_SIZE 16)
endif ()

add_custom_command(OUTPUT DIP.o
        POST_BUILD
        COMMAND ${CMAKE_BINARY_DIR}/bin/buddy-opt ${CMAKE_CURRENT_SOURCE_DIR}/DIP.mlir
        -lower-dip="DIP-strip-mining=${SPLITING_SIZE}"
        -arith-expand
        -lower-affine
        -convert-scf-to-cf
        -convert-math-to-llvm
        -convert-vector-to-llvm
        -finalize-memref-to-llvm
        -convert-func-to-llvm
        -reconcile-unrealized-casts |
        ${LLVM_MLIR_BINARY_DIR}/mlir-translate --mlir-to-llvmir |
        ${LLVM_MLIR_BINARY_DIR}/llc
        -mtriple=${BUDDY_TARGET_TRIPLE}
        -mattr=${BUDDY_OPT_ATTR}
        --filetype=obj
        -o ${CMAKE_CURRENT_BINARY_DIR}/DIP.o
        DEPENDS buddy-opt
        )

add_library(BuddyLibDIP STATIC DIP.o)

SET_TARGET_PROPERTIES(BuddyLibDIP PROPERTIES
<<<<<<< HEAD
        LINKER_LANGUAGE C
        ARCHIVE_OUTPUT_DIRECTORY ${LIBRARY_OUTPUT_DIRECTORY}
        )
=======
  LINKER_LANGUAGE C
  ARCHIVE_OUTPUT_DIRECTORY ${LIBRARY_OUTPUT_DIRECTORY}
  )

add_custom_command(OUTPUT DAP.o
  COMMAND ${CMAKE_BINARY_DIR}/bin/buddy-opt ${CMAKE_CURRENT_SOURCE_DIR}/DAP.mlir 
              -lower-dap="DAP-vector-splitting=${SPLITING_SIZE}"
              --convert-linalg-to-affine-loops
              -arith-expand
              -lower-affine
              -convert-scf-to-cf
              -convert-math-to-llvm
              -convert-vector-to-llvm
              -finalize-memref-to-llvm
              -llvm-request-c-wrappers
              -convert-func-to-llvm
              -reconcile-unrealized-casts | 
          ${LLVM_MLIR_BINARY_DIR}/mlir-translate --mlir-to-llvmir |
          ${LLVM_MLIR_BINARY_DIR}/llc 
              -mtriple=${BUDDY_TARGET_TRIPLE}
              -mattr=${BUDDY_OPT_ATTR}
              --filetype=obj
              -o ${CMAKE_CURRENT_BINARY_DIR}/DAP.o
  DEPENDS buddy-opt
  )

add_library(BuddyLibDAP STATIC DAP.o)

SET_TARGET_PROPERTIES(BuddyLibDAP PROPERTIES
  LINKER_LANGUAGE CXX
  ARCHIVE_OUTPUT_DIRECTORY ${LIBRARY_OUTPUT_DIRECTORY}
  )
>>>>>>> 468774ca
<|MERGE_RESOLUTION|>--- conflicted
+++ resolved
@@ -34,11 +34,6 @@
 add_library(BuddyLibDIP STATIC DIP.o)
 
 SET_TARGET_PROPERTIES(BuddyLibDIP PROPERTIES
-<<<<<<< HEAD
-        LINKER_LANGUAGE C
-        ARCHIVE_OUTPUT_DIRECTORY ${LIBRARY_OUTPUT_DIRECTORY}
-        )
-=======
   LINKER_LANGUAGE C
   ARCHIVE_OUTPUT_DIRECTORY ${LIBRARY_OUTPUT_DIRECTORY}
   )
@@ -70,5 +65,4 @@
 SET_TARGET_PROPERTIES(BuddyLibDAP PROPERTIES
   LINKER_LANGUAGE CXX
   ARCHIVE_OUTPUT_DIRECTORY ${LIBRARY_OUTPUT_DIRECTORY}
-  )
->>>>>>> 468774ca
+  )