--- conflicted
+++ resolved
@@ -12,17 +12,16 @@
 endif ()
 
 add_custom_command(OUTPUT DIP.o
-<<<<<<< HEAD
         POST_BUILD
-        COMMAND ${BUDDY_BINARY_DIR}/buddy-opt ${CMAKE_CURRENT_SOURCE_DIR}/DIP.mlir
+        COMMAND ${CMAKE_BINARY_DIR}/bin/buddy-opt ${CMAKE_CURRENT_SOURCE_DIR}/DIP.mlir
         -lower-dip="DIP-strip-mining=${SPLITING_SIZE}"
         -arith-expand
         -lower-affine
-        -convert-scf-to-openmp
+        #-convert-scf-to-openmp
         #-convert-async-to-llvm
-        -convert-memref-to-llvm
+        -finalize-memref-to-llvm
         -convert-scf-to-cf
-        -convert-openmp-to-llvm
+        #-convert-openmp-to-llvm
         -convert-math-to-llvm
         -convert-vector-to-llvm
         -convert-func-to-llvm
@@ -35,27 +34,6 @@
         -o ${CMAKE_CURRENT_BINARY_DIR}/DIP.o
         DEPENDS buddy-opt
         )
-=======
-  COMMAND ${CMAKE_BINARY_DIR}/bin/buddy-opt ${CMAKE_CURRENT_SOURCE_DIR}/DIP.mlir 
-              -lower-dip="DIP-strip-mining=${SPLITING_SIZE}" 
-              -arith-expand
-              -lower-affine
-              -convert-scf-to-cf
-              -convert-math-to-llvm
-              -convert-vector-to-llvm
-              -finalize-memref-to-llvm
-              -llvm-request-c-wrappers
-              -convert-func-to-llvm
-              -reconcile-unrealized-casts | 
-          ${LLVM_MLIR_BINARY_DIR}/mlir-translate --mlir-to-llvmir |
-          ${LLVM_MLIR_BINARY_DIR}/llc 
-              -mtriple=${BUDDY_TARGET_TRIPLE}
-              -mattr=${BUDDY_OPT_ATTR}
-              --filetype=obj
-              -o ${CMAKE_CURRENT_BINARY_DIR}/DIP.o
-  DEPENDS buddy-opt
-  )
->>>>>>> eee0275e
 
 add_library(BuddyLibDIP STATIC DIP.o)
 
