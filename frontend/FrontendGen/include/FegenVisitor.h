#ifndef FEGEN_FEGENVISITOR_H
#define FEGEN_FEGENVISITOR_H

#include <any>
#include <iostream>
#include <map>
#include <memory>
#include <string>
#include <tuple>
#include <vector>

#include "llvm/ADT/StringMap.h"
#include "llvm/ADT/StringRef.h"

#include "FegenManager.h"
#include "FegenParser.h"
#include "FegenParserBaseVisitor.h"
#include "Scope.h"

using namespace antlr4;

namespace fegen {

/// @brief  check if params are right.
/// @param expected expected params.
/// @param actual actual params.
/// @return true if correct.
bool checkParams(std::vector<Value *> &expected,
                 std::vector<Value *> &actual);

/// @brief check if the type of elements in list are correct.
bool checkListLiteral(
    std::vector<std::shared_ptr<fegen::RightValue::Expression>>
        &listLiteral);

class FegenVisitor : public FegenParserBaseVisitor {
private:
  Manager &manager;
  ScopeStack &sstack;

public:
  void emitG4() { this->manager.emitG4(); }
  void emitTypeDefination() { this->manager.emitTypeDefination(); }
  void emitDialectDefination() { this->manager.emitDialectDefination(); }
  void emitOpDefination() { this->manager.emitOpDefination(); }

  FegenVisitor()
      : manager(Manager::getManager()),
        sstack(ScopeStack::getScopeStack()) {
    this->manager.initbuiltinTypes();
  }

  std::any visitTypeDefinationDecl(
      FegenParser::TypeDefinationDeclContext *ctx) override {
    auto typeName = ctx->typeDefinationName()->getText();
    auto tyDef = std::any_cast<TypeDefination *>(
        this->visit(ctx->typeDefinationBlock()));
    // set name and ctx for type defination
    tyDef->setName(typeName);
    tyDef->setCtx(ctx);
    // add defination to manager map
    this->manager.typeDefMap.insert({typeName, tyDef});
    return nullptr;
  }

  // return FegenTypeDefination*
  std::any visitTypeDefinationBlock(
      FegenParser::TypeDefinationBlockContext *ctx) override {
    auto params = std::any_cast<std::vector<Value *>>(
        this->visit(ctx->parametersSpec()));
    auto tyDef =
        TypeDefination::get(this->manager.moduleName, "", params, nullptr);
    return tyDef;
  }

  std::any visitFegenDecl(FegenParser::FegenDeclContext *ctx) override {
    this->manager.setModuleName(ctx->identifier()->getText());
    return nullptr;
  }

  std::any
  visitParserRuleSpec(FegenParser::ParserRuleSpecContext *ctx) override {
    auto ruleList =
        std::any_cast<std::vector<ParserRule *>>(this->visit(ctx->ruleBlock()));
    auto ruleNode =
        ParserNode::get(ruleList, ctx, ParserNode::NodeType::PARSER_RULE);
    // set source node for rules
    for (auto rule : ruleList) {
      rule->setSrc(ruleNode);
    }
    this->manager.nodeMap.insert({ctx->ParserRuleName()->getText(), ruleNode});
    return nullptr;
  }

  std::any visitRuleAltList(FegenParser::RuleAltListContext *ctx) override {
    std::vector<ParserRule *> ruleList;
    for (auto alt : ctx->actionAlt()) {
      auto fegenRule = std::any_cast<ParserRule *>(this->visit(alt));
      ruleList.push_back(fegenRule);
    }
    return ruleList;
  }

  std::any visitActionAlt(FegenParser::ActionAltContext *ctx) override {
    auto rawRule = this->visit(ctx->alternative());
    if (ctx->actionBlock()) {
      auto blockValues = std::any_cast<
          std::tuple<std::vector<Value *>, std::vector<Value *>>>(
          this->visit(ctx->actionBlock()));
      auto inputs = std::get<0>(blockValues);
      auto returns = std::get<1>(blockValues);
      auto rule = std::any_cast<ParserRule *>(rawRule);
      for (auto in : inputs) {
        auto flag = rule->addInput(*in);
        if (!flag) { // TODO: error report
          std::cerr << "input of " << rule->getContent().str() << " \""
                    << in->getName() << "\" existed." << std::endl;
        }
      }
      for (auto out : returns) {
        auto flag = rule->addReturn(*out);
        if (!flag) { // TODO: error report
          std::cerr << "return of " << rule->getContent().str() << " \""
                    << out->getName() << "\" existed." << std::endl;
        }
      }
    }
    return rawRule;
  }

  // return tuple<vector<FegenValue*>, vector<FegenValue*>>
  std::any visitActionBlock(FegenParser::ActionBlockContext *ctx) override {
    std::vector<Value *> inputs;
    std::vector<Value *> returns;
    if (ctx->inputsSpec()) {
      inputs = std::any_cast<std::vector<Value *>>(
          this->visit(ctx->inputsSpec()));
    }

    if (ctx->returnsSpec()) {
      returns = std::any_cast<std::vector<Value *>>(
          this->visit(ctx->returnsSpec()));
    }

    if (ctx->actionSpec()) {
      this->visit(ctx->actionSpec());
    }
    return std::tuple(inputs, returns);
  }

  // return FegenRule Object
  // TODO: do more check
  std::any visitAlternative(FegenParser::AlternativeContext *ctx) override {
    auto content = ctx->getText();
    auto rule = ParserRule::get(content, nullptr, ctx);
    return rule;
  }

  std::any visitLexerRuleSpec(FegenParser::LexerRuleSpecContext *ctx) override {
    // create node, get rules from child, and insert to node map
    auto ruleList = std::any_cast<std::vector<ParserRule *>>(
        this->visit(ctx->lexerRuleBlock()));
    auto ruleNode =
        ParserNode::get(ruleList, ctx, ParserNode::NodeType::LEXER_RULE);
    // set source node for rules
    for (auto rule : ruleList) {
      rule->setSrc(ruleNode);
    }
    this->manager.nodeMap.insert({ctx->LexerRuleName()->getText(), ruleNode});
    return nullptr;
  }

  std::any visitLexerAltList(FegenParser::LexerAltListContext *ctx) override {
    std::vector<fegen::ParserRule *> ruleList;
    for (auto alt : ctx->lexerAlt()) {
      auto rule = fegen::ParserRule::get(alt->getText(), nullptr, alt);
      ruleList.push_back(rule);
    }
    return ruleList;
  }

  // return vector<FegenValue*>
  std::any visitVarDecls(FegenParser::VarDeclsContext *ctx) override {
    size_t varCount = ctx->typeSpec().size();
    std::vector<Value *> valueList;
    for (size_t i = 0; i <= varCount - 1; i++) {
      auto ty = std::any_cast<fegen::Type>(this->visit(ctx->typeSpec(i)));
      auto varName = ctx->identifier(i)->getText();
      auto var = fegen::Value::get(
          ty, varName, fegen::RightValue::getPlaceHolder());
      valueList.push_back(var);
    }

    return valueList;
  }

  // return fegen::FegenType
  std::any
  visitTypeInstanceSpec(FegenParser::TypeInstanceSpecContext *ctx) override {
    auto valueKind = ctx->valueKind()
                         ? std::any_cast<fegen::Type::TypeKind>(
                               this->visit(ctx->valueKind()))
                         : fegen::Type::TypeKind::CPP;
    auto typeInst =
        std::any_cast<fegen::Type>(this->visit(ctx->typeInstance()));
    typeInst.setTypeKind(valueKind);
    return typeInst;
  }

  // return fegen::FegenType::TypeKind
  std::any visitValueKind(FegenParser::ValueKindContext *ctx) override {
    auto kind = fegen::Type::TypeKind::ATTRIBUTE;
    if (ctx->CPP()) {
      kind = fegen::Type::TypeKind::CPP;
    } else if (ctx->OPERAND()) {
      kind = fegen::Type::TypeKind::OPERAND;
    }
    // otherwise: ATTRIBUTE
    return kind;
  }

  // return fegen::FegenType
  std::any visitTypeInstance(FegenParser::TypeInstanceContext *ctx) override {
    if (ctx->typeTemplate()) { // typeTemplate (Less typeTemplateParam (Comma
                               // typeTemplateParam)* Greater)?
      auto typeTeplt =
          std::any_cast<fegen::Type>(this->visit(ctx->typeTemplate()));
      // get parameters
      std::vector<fegen::Value *> paramList;
      for (auto paramCtx : ctx->typeTemplateParam()) {
        auto tepltParams =
            std::any_cast<fegen::Value *>(this->visit(paramCtx));
        paramList.push_back(tepltParams);
      }

      // check parameters
      auto expectedParams = typeTeplt.getTypeDefination()->getParameters();
      if (!checkParams(expectedParams, paramList)) {
        std::cerr << "parameters error in context: " << ctx->getText()
                  << std::endl;
        exit(0);
      }
      // get FegenType of instance
      auto typeInst =
          Type::getInstanceType(typeTeplt.getTypeDefination(), paramList);
      return typeInst;
    } else if (ctx->identifier()) { // identifier
      auto varName = ctx->identifier()->getText();
      auto var = this->sstack.attemptFindVar(varName);
      if (var) {
        if (var->getContentKind() ==
            fegen::RightValue::LiteralKind::TYPE) {
          return var->getContent<fegen::Type>();
        } else {
          std::cerr << "variable " << varName
                    << " is not a Type or TypeTemplate." << std::endl;
          exit(0);
          return nullptr;
        }
      } else { // variable does not exist.
        std::cerr << "undefined variable: " << varName << std::endl;
        exit(0);
        return nullptr;
      }
    } else { // builtinTypeInstances
      return visitChildren(ctx);
    }
  }

  // return FegenValue*
  std::any
  visitTypeTemplateParam(FegenParser::TypeTemplateParamContext *ctx) override {
    if (ctx->builtinTypeInstances()) {
      auto ty = std::any_cast<fegen::Type>(
          this->visit(ctx->builtinTypeInstances()));
      return fegen::Value::get(ty, "param",
                                    fegen::RightValue::getPlaceHolder());
    } else {
      auto expr =
          std::any_cast<std::shared_ptr<fegen::RightValue::Expression>>(
              this->visit(ctx->expression()));
      return fegen::Value::get(expr->exprType, "expression_tmp",
                                    fegen::RightValue::getByExpr(expr));
    }
  }

  // return fegen::FegenType
  std::any visitBuiltinTypeInstances(
      FegenParser::BuiltinTypeInstancesContext *ctx) override {
    if (ctx->BOOL()) {
      return Type::getBoolType();
    } else if (ctx->INT()) {
      return Type::getInt32Type();
    } else if (ctx->FLOAT()) {
      return Type::getFloatType();
    } else if (ctx->DOUBLE()) {
      return Type::getDoubleType();
    } else if (ctx->CHAR()) {
      return Type::getCharType();
    } else if (ctx->STRING()) {
      return Type::getStringType();
    } else {
      std::cerr << "error builtin type." << std::endl;
      return nullptr;
    }
  }

  // return FegenType
  std::any visitTypeTemplate(FegenParser::TypeTemplateContext *ctx) override {
    if (ctx->prefixedName()) {                             // prefixedName
      if (ctx->prefixedName()->identifier().size() == 2) { // dialect.type
        // TODO: return type from other dialect
        return nullptr;
      } else { // type
        auto tyDef = this->sstack.attemptFindTypeDef(
            ctx->prefixedName()->identifier(0)->getText());
        return fegen::Type::getTemplateType(tyDef);
      }
    } else if (ctx->builtinTypeTemplate()) { // builtinTypeTemplate
      return this->visit(ctx->builtinTypeTemplate());
    } else { // TYPE
      return fegen::Type::getMetaType();
    }
  }

  // return FegenType
  std::any visitBuiltinTypeTemplate(
      FegenParser::BuiltinTypeTemplateContext *ctx) override {
    if (ctx->INTEGER()) {
      return fegen::Type::getIntegerTemplate();
    } else if (ctx->FLOATPOINT()) {
      return fegen::Type::getFloatPointTemplate();
    } else if (ctx->TENSOR()) {
      // return fegen::FegenType::getTensorTemplate();
      return fegen::Type::getPlaceHolder();
    } else if (ctx->VECTOR()) {
      // return fegen::FegenType::getVectorTemplate();
      return fegen::Type::getPlaceHolder();
    } else {
      return nullptr;
    }
  }

  // return FegenType
  std::any
  visitCollectTypeSpec(FegenParser::CollectTypeSpecContext *ctx) override {
    auto kind = fegen::Type::TypeKind::CPP;
    if (ctx->valueKind()) {
      kind = std::any_cast<fegen::Type::TypeKind>(
          this->visit(ctx->valueKind()));
    }
    auto ty = std::any_cast<fegen::Type>(this->visit(ctx->collectType()));
    ty.setTypeKind(kind);
    return ty;
  }

  // return FegenType
  std::any visitCollectType(FegenParser::CollectTypeContext *ctx) override {
    auto expr =
        std::any_cast<std::shared_ptr<fegen::RightValue::Expression>>(
            this->visit(ctx->expression()));
    if (ctx->collectProtoType()->ANY()) {
      std::vector<fegen::Type> tys;
      // TODO: reprot error
      assert(expr->getKind() == fegen::RightValue::LiteralKind::VECTOR);
      auto exprs = std::any_cast<
          std::vector<std::shared_ptr<fegen::RightValue::Expression>>>(
          expr->getContent());
      for (auto expr : exprs) {
        auto ty = std::any_cast<fegen::Type>(expr->getContent());
        tys.push_back(ty);
      }
      return fegen::Type::getAnyType(tys);
    } else if (ctx->collectProtoType()->LIST()) {
      assert(expr->getKind() == fegen::RightValue::LiteralKind::TYPE);
      auto ty = std::any_cast<fegen::Type>(expr->getContent());
      return fegen::Type::getListType(ty);
    } else { // optional
      assert(expr->getKind() == fegen::RightValue::LiteralKind::TYPE);
      auto ty = std::any_cast<fegen::Type>(expr->getContent());
      return fegen::Type::getOptionalType(ty);
    }
  }

  // return std::shared_ptr<fegen::FegenRightValue::Expression>
  std::any visitExpression(FegenParser::ExpressionContext *ctx) override {
    auto expr =
        std::any_cast<std::shared_ptr<fegen::RightValue::Expression>>(
            this->visit(ctx->andExpr(0)));
    for (size_t i = 1; i <= ctx->andExpr().size() - 1; i++) {
      auto rhs =
          std::any_cast<std::shared_ptr<fegen::RightValue::Expression>>(
              this->visit(ctx->andExpr(i)));
      expr = RightValue::ExpressionNode::binaryOperation(
          expr, rhs, FegenOperator::OR);
    }
    return expr;
  }

  // return std::shared_ptr<fegen::FegenRightValue::Expression>
  std::any visitAndExpr(FegenParser::AndExprContext *ctx) override {
    auto expr =
        std::any_cast<std::shared_ptr<fegen::RightValue::Expression>>(
            this->visit(ctx->equExpr(0)));
    for (size_t i = 1; i <= ctx->equExpr().size() - 1; i++) {
      auto rhs =
          std::any_cast<std::shared_ptr<fegen::RightValue::Expression>>(
              this->visit(ctx->equExpr(i)));
      expr = RightValue::ExpressionNode::binaryOperation(
          expr, rhs, FegenOperator::AND);
    }
    return expr;
  }

  // return std::shared_ptr<fegen::FegenRightValue::Expression>
  std::any visitEquExpr(FegenParser::EquExprContext *ctx) override {
    auto expr =
        std::any_cast<std::shared_ptr<fegen::RightValue::Expression>>(
            this->visit(ctx->compareExpr(0)));
    for (size_t i = 1; i <= ctx->compareExpr().size() - 1; i++) {
      FegenOperator op;
      if (ctx->children[2 * i - 1]->getText() == "==") {
        op = FegenOperator::EQUAL;
      } else {
        op = FegenOperator::NOT_EQUAL;
      }
      auto rhs =
          std::any_cast<std::shared_ptr<fegen::RightValue::Expression>>(
              this->visit(ctx->compareExpr(i)));
      expr = RightValue::ExpressionNode::binaryOperation(expr, rhs, op);
    }
    return expr;
  }

  // return std::shared_ptr<fegen::FegenRightValue::Expression>
  std::any visitCompareExpr(FegenParser::CompareExprContext *ctx) override {
    auto expr =
        std::any_cast<std::shared_ptr<fegen::RightValue::Expression>>(
            this->visit(ctx->addExpr(0)));
    for (size_t i = 1; i <= ctx->addExpr().size() - 1; i++) {
      FegenOperator op;
      auto opStr = ctx->children[2 * i - 1]->getText();
      if (opStr == "<") {
        op = FegenOperator::LESS;
      } else if (opStr == "<=") {
        op = FegenOperator::LESS_EQUAL;
      } else if (opStr == "<=") {
        op = FegenOperator::LESS_EQUAL;
      } else if (opStr == ">") {
        op = FegenOperator::GREATER;
      } else {
        op = FegenOperator::GREATER_EQUAL;
      }
      auto rhs =
          std::any_cast<std::shared_ptr<fegen::RightValue::Expression>>(
              this->visit(ctx->addExpr(i)));
      expr = RightValue::ExpressionNode::binaryOperation(expr, rhs, op);
    }
    return expr;
  }

  // return std::shared_ptr<fegen::FegenRightValue::Expression>
  std::any visitAddExpr(FegenParser::AddExprContext *ctx) override {
    auto expr =
        std::any_cast<std::shared_ptr<fegen::RightValue::Expression>>(
            this->visit(ctx->term(0)));
    for (size_t i = 1; i <= ctx->term().size() - 1; i++) {
      FegenOperator op;
      auto opStr = ctx->children[2 * i - 1]->getText();
      if (opStr == "+") {
        op = FegenOperator::ADD;
      } else {
        op = FegenOperator::SUB;
      }
      auto rhs =
          std::any_cast<std::shared_ptr<fegen::RightValue::Expression>>(
              this->visit(ctx->term(i)));
      expr = RightValue::ExpressionNode::binaryOperation(expr, rhs, op);
    }
    return expr;
  }

  // return std::shared_ptr<fegen::FegenRightValue::Expression>
  std::any visitTerm(FegenParser::TermContext *ctx) override {
    auto expr =
        std::any_cast<std::shared_ptr<fegen::RightValue::Expression>>(
            this->visit(ctx->powerExpr(0)));
    for (size_t i = 1; i <= ctx->powerExpr().size() - 1; i++) {
      FegenOperator op;
      auto opStr = ctx->children[2 * i - 1]->getText();
      if (opStr == "*") {
        op = FegenOperator::MUL;
      } else if (opStr == "/") {
        op = FegenOperator::DIV;
      } else {
        op = FegenOperator::MOD;
      }
      auto rhs =
          std::any_cast<std::shared_ptr<fegen::RightValue::Expression>>(
              this->visit(ctx->powerExpr(i)));
      expr = RightValue::ExpressionNode::binaryOperation(expr, rhs, op);
    }
    return expr;
  }

  // return std::shared_ptr<fegen::FegenRightValue::Expression>
  std::any visitPowerExpr(FegenParser::PowerExprContext *ctx) override {
    auto expr =
        std::any_cast<std::shared_ptr<fegen::RightValue::Expression>>(
            this->visit(ctx->unaryExpr(0)));
    for (size_t i = 1; i <= ctx->unaryExpr().size() - 1; i++) {
      auto rhs =
          std::any_cast<std::shared_ptr<fegen::RightValue::Expression>>(
              this->visit(ctx->unaryExpr(i)));
      expr = RightValue::ExpressionNode::binaryOperation(
          expr, rhs, FegenOperator::POWER);
    }
    return expr;
  }

  // return std::shared_ptr<fegen::FegenRightValue::Expression>
  std::any visitUnaryExpr(FegenParser::UnaryExprContext *ctx) override {
    if (ctx->children.size() == 1 || ctx->Plus()) {
      return this->visit(ctx->primaryExpr());
    }
    auto expr =
        std::any_cast<std::shared_ptr<fegen::RightValue::Expression>>(
            this->visit(ctx->primaryExpr()));
    FegenOperator op;
    if (ctx->Minus()) {
      op = FegenOperator::NEG;
    } else {
      op = FegenOperator::NOT;
    }
    expr = RightValue::ExpressionNode::unaryOperation(expr, op);
    return expr;
  }

  // return std::shared_ptr<fegen::FegenRightValue::Expression>
  std::any visitParenSurroundedExpr(
      FegenParser::ParenSurroundedExprContext *ctx) override {
    return this->visit(ctx->expression());
  }

  // return std::shared_ptr<fegen::FegenRightValue::Expression>
  std::any visitPrimaryExpr(FegenParser::PrimaryExprContext *ctx) override {
    if (ctx->identifier()) {
      auto name = ctx->identifier()->getText();
      auto var = this->sstack.attemptFindVar(name);
      if (var) {
        return (std::shared_ptr<fegen::RightValue::Expression>)
            fegen::RightValue::ExpressionTerminal::getLeftValue(var);
      } else {
        // TODO
        auto tyDef = this->manager.getTypeDefination(name);
        if (tyDef) {
          auto tyVar = fegen::Type::getTemplateType(tyDef);
          return (std::shared_ptr<fegen::RightValue::Expression>)
              fegen::RightValue::Expression::getType(tyVar);
        } else {
          // TODO: error report
          std::cerr << "can not find variable: " << ctx->identifier()->getText()
                    << "." << std::endl;
          exit(0);
          return nullptr;
        }
      }
    } else if (ctx->typeSpec()) {
      auto ty = std::any_cast<fegen::Type>(this->visit(ctx->typeSpec()));
      return (std::shared_ptr<fegen::RightValue::Expression>)
          RightValue::ExpressionTerminal::getType(ty);
    } else { // constant, functionCall, parenSurroundedExpr,contextMethodInvoke,
             // and variableAccess
      return this->visit(ctx->children[0]);
    }
  }

  // return std::shared_ptr<fegen::FegenRightValue::Expression>
  std::any visitIntLiteral(FegenParser::IntLiteralContext *ctx) override {
    long long int number = std::stoi(ctx->getText());
    size_t size = 32; // TODO: Get size of number.
    return (std::shared_ptr<fegen::RightValue::Expression>)
        fegen::RightValue::Expression::getInteger(number, size);
  }

  // return std::shared_ptr<fegen::FegenRightValue::Expression>
  std::any visitRealLiteral(FegenParser::RealLiteralContext *ctx) override {
    long double number = std::stod(ctx->getText());
    size_t size = 32; // TODO: Get size of number.
    return (std::shared_ptr<fegen::RightValue::Expression>)
        fegen::RightValue::Expression::getFloatPoint(number, size);
  }

  // return std::shared_ptr<fegen::FegenRightValue::Expression>
  std::any visitCharLiteral(FegenParser::CharLiteralContext *ctx) override {
    std::string s = ctx->getText();
    // remove quotation marks
    std::string strWithoutQuotation = s.substr(1, s.size() - 2);
    return (std::shared_ptr<fegen::RightValue::Expression>)
        fegen::RightValue::Expression::getString(strWithoutQuotation);
  }

  // return std::shared_ptr<fegen::FegenRightValue::Expression>
  std::any visitBoolLiteral(FegenParser::BoolLiteralContext *ctx) override {
    int content = 0;
    if (ctx->getText() == "true") {
      content = 1;
    }
    return (std::shared_ptr<fegen::RightValue::Expression>)
        fegen::RightValue::Expression::getInteger(content, 1);
  }

  // return std::shared_ptr<fegen::FegenRightValue::Expression>
  std::any visitListLiteral(FegenParser::ListLiteralContext *ctx) override {
    std::vector<std::shared_ptr<fegen::RightValue::Expression>> elements;
    for (auto exprCtx : ctx->expression()) {
      auto expr =
          std::any_cast<std::shared_ptr<fegen::RightValue::Expression>>(
              this->visit(exprCtx));
      elements.push_back(expr);
    }
    return (std::shared_ptr<fegen::RightValue::Expression>)
        fegen::RightValue::Expression::getList(elements);
  }

  std::any visitActionSpec(FegenParser::ActionSpecContext *ctx) override {
    return nullptr;
  }

  std::any visitFunctionDecl(FegenParser::FunctionDeclContext *ctx) override {
    sstack.pushScope();
    auto returnType =
<<<<<<< HEAD
        std::any_cast<fegen::FegenType>(this->visit(ctx->typeSpec()));
=======
        std::any_cast<fegen::Type>(this->visit(ctx->typeSpec()));
>>>>>>> 2643f85a
    auto functionName =
        std::any_cast<std::string>(this->visit(ctx->funcName()));
    auto hasfunc = manager.functionMap.find(functionName);
    if (hasfunc != manager.functionMap.end()) {
      std::cerr << "The function name \" " << functionName
                << "\" has already been used. Please use another name."
                << std::endl;
      exit(0);
      return nullptr;
<<<<<<< HEAD
    }
    auto functionParams = std::any_cast<std::vector<fegen::FegenValue *>>(
        this->visit(ctx->funcParams()));
    this->visit(ctx->statementBlock());

    fegen::FegenFunction *function =
        fegen::FegenFunction::get(functionName, functionParams, &returnType);
    manager.functionMap.insert(std::pair{functionName, function});
    sstack.popScope();
    return nullptr;
  }

  std::any visitFuncName(FegenParser::FuncNameContext *ctx) override {
    auto functionName = ctx->identifier()->getText();
    return functionName;
  }

  std::any visitFuncParams(FegenParser::FuncParamsContext *ctx) override {
    std::vector<fegen::FegenValue *> paramsList = {};

    for (size_t i = 0; i < ctx->typeSpec().size(); i++) {
      auto paramType =
          std::any_cast<fegen::FegenType>(this->visit(ctx->typeSpec(i)));
      auto paramName = ctx->identifier(i)->getText();
      auto param = fegen::FegenValue::get(paramType, paramName, nullptr);
      paramsList.push_back(param);
      sstack.attemptAddVar(param);
    }
    return paramsList;
  }

  std::any visitVarDeclStmt(FegenParser::VarDeclStmtContext *ctx) override {
    auto varType =
        std::any_cast<fegen::FegenType>(this->visit(ctx->typeSpec()));
    auto varName = ctx->identifier()->getText();
    fegen::FegenValue *var;
    if (ctx->expression()) {
      auto varContent = std::any_cast<fegen::FegenRightValue::Expression *>(
          this->visit(ctx->expression()));
      if (!fegen::FegenType::isSameType(&varType, &varContent->exprType)) {
        std::cerr << "The variabel \"" << varName << "\" need \""
                  << varType.getTypeName() << " \" type rightvalue. But now is "
                  << varContent->exprType.getTypeName() << std::endl;
        exit(0);
        return nullptr;
      }
      var = fegen::FegenValue::get(varType, varName, varContent);
    } else {
      var = fegen::FegenValue::get(varType, varName, nullptr);
    }
    sstack.attemptAddVar(var);
    manager.stmtContentMap.insert(std::pair{ctx, var});
    return var;
  }

  std::any visitAssignStmt(FegenParser::AssignStmtContext *ctx) override {
    auto varName = ctx->identifier()->getText();
    auto varcontent = std::any_cast<fegen::FegenRightValue::Expression *>(
        this->visit(ctx->expression()));
    auto var = sstack.attemptFindVar(varName);
    if (!fegen::FegenType::isSameType(&var->getType(), &varcontent->exprType)) {
      std::cerr << "The variabel \" " << varName << "\" need \""
                << var->getType().getTypeName() << " \" type rightvalue."
                << std::endl;
      exit(0);
      return nullptr;
    }
    fegen::FegenValue *stmt =
        fegen::FegenValue::get(var->getType(), varName, varcontent);
    manager.stmtContentMap.insert(std::pair{ctx, stmt});

    return stmt;
  }

  std::any visitFunctionCall(FegenParser::FunctionCallContext *ctx) override {
    std::vector<fegen::FegenRightValue::Expression *> parasList = {};
    fegen::FegenFunction *function;
    auto functionName =
        std::any_cast<std::string>(this->visit(ctx->funcName()));
    auto hasFunc = manager.functionMap.find(functionName);
    if (hasFunc == manager.functionMap.end()) {
      std::cerr << "The called function \"" << functionName
                << "\" is not exist." << std::endl;
      exit(0);
      return nullptr;
    }
    function = hasFunc->second;
    auto paramsNum = ctx->expression().size();
    auto paraList = function->getInputTypeList();
    if (paramsNum > 0) {
      for (size_t i = 0; i < paramsNum; i++) {
        auto oprand = std::any_cast<fegen::FegenRightValue::Expression *>(
            this->visit(ctx->expression(i)));
        parasList.push_back(oprand);
      }
      size_t len1 = paraList.size();
      size_t len2 = parasList.size();
      if (len1 != len2) {
        std::cerr << "The function \"" << functionName
                  << "\" parameter count mismatch." << std::endl;
        exit(0);
        return nullptr;
      }
      for (size_t i = 0; i < len1; i++) {
        if (!fegen::FegenType::isSameType(&paraList[i]->getType(),
                                          &parasList[i]->exprType)) {
          std::cerr << "The function \"" << functionName << "\" parameter" << i
                    << " type mismatch." << std::endl;
          exit(0);
          return nullptr;
        }
      }
    }
    auto returnType = function->getReturnType();
    fegen::FegenFunction *funcCall =
        fegen::FegenFunction::get(functionName, paraList, returnType);
    manager.stmtContentMap.insert(std::pair{ctx, funcCall});
    return returnType;
  }

  std::any visitOpInvokeStmt(FegenParser::OpInvokeStmtContext *ctx) override {
    return nullptr;
  }

  std::any visitIfStmt(FegenParser::IfStmtContext *ctx) override {
    for (size_t i = 0; i < ctx->ifBlock().size(); i++) {
      this->visit(ctx->ifBlock(i));
=======
    }
    auto functionParams = std::any_cast<std::vector<fegen::Value *>>(
        this->visit(ctx->funcParams()));
    this->visit(ctx->statementBlock());

    fegen::Function *function =
        fegen::Function::get(functionName, functionParams, &returnType);
    manager.functionMap.insert(std::pair{functionName, function});
    sstack.popScope();
    return nullptr;
  }

  std::any visitFuncName(FegenParser::FuncNameContext *ctx) override {
    auto functionName = ctx->identifier()->getText();
    return functionName;
  }

  std::any visitFuncParams(FegenParser::FuncParamsContext *ctx) override {
    std::vector<fegen::Value *> paramsList = {};

    for (size_t i = 0; i < ctx->typeSpec().size(); i++) {
      auto paramType =
          std::any_cast<fegen::Type>(this->visit(ctx->typeSpec(i)));
      auto paramName = ctx->identifier(i)->getText();
      auto param = fegen::Value::get(
          paramType, paramName, fegen::RightValue::getPlaceHolder());
      paramsList.push_back(param);
      sstack.attemptAddVar(param);
    }
    return paramsList;
  }

  std::any visitVarDeclStmt(FegenParser::VarDeclStmtContext *ctx) override {
    auto varType =
        std::any_cast<fegen::Type>(this->visit(ctx->typeSpec()));
    auto varName = ctx->identifier()->getText();
    fegen::Value *var;
    if (ctx->expression()) {
      auto varcontent =
          std::any_cast<std::shared_ptr<fegen::RightValue::Expression>>(
              this->visit(ctx->expression()));
      // TODO: check error
      // if(!fegen::FegenType::isSameType(&varType, &varcontent->exprType)){
      //     std::cerr << "The variabel \" " << varName
      //     << "\" need \"" << varType.getTypeName() << " \" type rightvalue."
      //     << std::endl; exit(0); return nullptr;
      // }
      var = fegen::Value::get(
          varType, varName, fegen::RightValue::getByExpr(varcontent));
    } else {
      var = fegen::Value::get(varType, varName,
                                   fegen::RightValue::getPlaceHolder());
    }
    sstack.attemptAddVar(var);
    manager.stmtContentMap.insert(std::pair{ctx, var});
    return var;
  }

  std::any visitAssignStmt(FegenParser::AssignStmtContext *ctx) override {
    auto varName = ctx->identifier()->getText();
    auto varcontent =
        std::any_cast<std::shared_ptr<fegen::RightValue::Expression>>(
            this->visit(ctx->expression()));
    auto var = sstack.attemptFindVar(varName);
    if (!fegen::Type::isSameType(&var->getType(), &varcontent->exprType)) {
      std::cerr << "The variabel \" " << varName << "\" need \""
                << var->getType().getTypeName() << " \" type rightvalue."
                << std::endl;
      exit(0);
      return nullptr;
    }
    fegen::Value *stmt = fegen::Value::get(
        var->getType(), varName, fegen::RightValue::getByExpr(varcontent));
    manager.stmtContentMap.insert(std::pair{ctx, stmt});

    return stmt;
  }

  std::any visitFunctionCall(FegenParser::FunctionCallContext *ctx) override {
    std::vector<fegen::RightValue::Expression *> parasList = {};
    auto functionName =
        std::any_cast<std::string>(this->visit(ctx->funcName()));
    auto hasFunc = manager.functionMap.at(functionName);
    auto paramsNum = ctx->expression().size();
    auto paraList = hasFunc->getInputTypeList();
    if (paramsNum > 0) {
      for (size_t i = 0; i < paramsNum; i++) {
        auto oprand = std::any_cast<fegen::RightValue::Expression *>(
            this->visit(ctx->expression(i)));
        parasList.push_back(oprand);
      }
      size_t len1 = paraList.size();
      size_t len2 = parasList.size();
      if (len1 != len2) {
        std::cerr << "The function \" " << functionName
                  << "\" parameter count mismatch." << std::endl;
        exit(0);
        return nullptr;
      }
      for (size_t i = 0; i < len1; i++) {
        if (!fegen::Type::isSameType(&paraList[i]->getType(),
                                          &parasList[i]->exprType)) {
          std::cerr << "The function \" " << functionName << "\" parameter" << i
                    << " type mismatch." << std::endl;
          exit(0);
          return nullptr;
        }
      }
>>>>>>> 2643f85a
    }
    auto returnType = hasFunc->getReturnType();
    fegen::Function *funcCall =
        fegen::Function::get(functionName, paraList, returnType);
    manager.stmtContentMap.insert(std::pair{ctx, funcCall});
    return returnType;
  }

<<<<<<< HEAD
    if (ctx->elseBlock()) {
      this->visit(ctx->elseBlock());
    }
    return nullptr;
  }

  std::any visitIfBlock(FegenParser::IfBlockContext *ctx) override {
    sstack.pushScope();
    this->visit(ctx->expression());
    this->visit(ctx->statementBlock());
=======
  std::any visitOpInvokeStmt(FegenParser::OpInvokeStmtContext *ctx) override {
    return nullptr;
  }

  std::any visitIfStmt(FegenParser::IfStmtContext *ctx) override {
    sstack.pushScope();
    this->visit(ctx->expression(0));
    this->visit(ctx->statementBlock(0));
    if (ctx->expression().size() > 1) {
      for (size_t i = 1; i < ctx->expression().size(); i++) {
        this->visit(ctx->expression(i));
        this->visit(ctx->statementBlock(i));
      }
    }
    if (ctx->statementBlock(ctx->expression().size() + 1))
      this->visit(ctx->statementBlock(ctx->expression().size() + 1));
>>>>>>> 2643f85a
    sstack.popScope();

    return nullptr;
  }

<<<<<<< HEAD
  std::any visitElseBlock(FegenParser::ElseBlockContext *ctx) override {
    sstack.pushScope();
    this->visit(ctx->statementBlock());
    sstack.popScope();
  }

  std::any visitForStmt(FegenParser::ForStmtContext *ctx) override {
    sstack.pushScope();
    if (ctx->varDeclStmt()) {
      this->visit(ctx->varDeclStmt());
      this->visit(ctx->expression());
      this->visit(ctx->assignStmt(0));
    } else {
      this->visit(ctx->assignStmt(0));
      this->visit(ctx->expression());
      this->visit(ctx->assignStmt(1));
    }
=======
  std::any visitForStmt(FegenParser::ForStmtContext *ctx) override {
    sstack.pushScope();
    this->visit(ctx->assignStmt(0));
    this->visit(ctx->expression());
    this->visit(ctx->assignStmt(1));
>>>>>>> 2643f85a
    this->visit(ctx->statementBlock());
    sstack.popScope();

    return nullptr;
  }

  std::any visitOpDecl(FegenParser::OpDeclContext *ctx) override {
    auto opName = ctx->opName()->getText();
    auto opDef =
        std::any_cast<fegen::Operation *>(this->visit(ctx->opBlock()));
    opDef->setOpName(opName);
    bool success = this->manager.addOperationDefination(opDef);
    if (!success) {
      // TODO: error report
      std::cerr << "operation " << opName << " already exist." << std::endl;
    }
    return nullptr;
  }

  // return FegenOperation*
  std::any visitOpBlock(FegenParser::OpBlockContext *ctx) override {
    std::vector<fegen::Value *> args;
    std::vector<fegen::Value *> res;
    if (ctx->argumentSpec()) {
      args = std::any_cast<std::vector<fegen::Value *>>(
          this->visit(ctx->argumentSpec()));
    }
    if (ctx->resultSpec()) {
      res = std::any_cast<std::vector<fegen::Value *>>(
          this->visit(ctx->resultSpec()));
    }
    return fegen::Operation::get("", args, res, ctx->bodySpec());
  }
};
} // namespace fegen
#endif<|MERGE_RESOLUTION|>--- conflicted
+++ resolved
@@ -630,11 +630,7 @@
   std::any visitFunctionDecl(FegenParser::FunctionDeclContext *ctx) override {
     sstack.pushScope();
     auto returnType =
-<<<<<<< HEAD
-        std::any_cast<fegen::FegenType>(this->visit(ctx->typeSpec()));
-=======
         std::any_cast<fegen::Type>(this->visit(ctx->typeSpec()));
->>>>>>> 2643f85a
     auto functionName =
         std::any_cast<std::string>(this->visit(ctx->funcName()));
     auto hasfunc = manager.functionMap.find(functionName);
@@ -644,146 +640,16 @@
                 << std::endl;
       exit(0);
       return nullptr;
-<<<<<<< HEAD
-    }
-    auto functionParams = std::any_cast<std::vector<fegen::FegenValue *>>(
-        this->visit(ctx->funcParams()));
-    this->visit(ctx->statementBlock());
-
-    fegen::FegenFunction *function =
-        fegen::FegenFunction::get(functionName, functionParams, &returnType);
-    manager.functionMap.insert(std::pair{functionName, function});
-    sstack.popScope();
-    return nullptr;
-  }
-
-  std::any visitFuncName(FegenParser::FuncNameContext *ctx) override {
-    auto functionName = ctx->identifier()->getText();
-    return functionName;
-  }
-
-  std::any visitFuncParams(FegenParser::FuncParamsContext *ctx) override {
-    std::vector<fegen::FegenValue *> paramsList = {};
-
-    for (size_t i = 0; i < ctx->typeSpec().size(); i++) {
-      auto paramType =
-          std::any_cast<fegen::FegenType>(this->visit(ctx->typeSpec(i)));
-      auto paramName = ctx->identifier(i)->getText();
-      auto param = fegen::FegenValue::get(paramType, paramName, nullptr);
-      paramsList.push_back(param);
-      sstack.attemptAddVar(param);
-    }
-    return paramsList;
-  }
-
-  std::any visitVarDeclStmt(FegenParser::VarDeclStmtContext *ctx) override {
-    auto varType =
-        std::any_cast<fegen::FegenType>(this->visit(ctx->typeSpec()));
-    auto varName = ctx->identifier()->getText();
-    fegen::FegenValue *var;
-    if (ctx->expression()) {
-      auto varContent = std::any_cast<fegen::FegenRightValue::Expression *>(
-          this->visit(ctx->expression()));
-      if (!fegen::FegenType::isSameType(&varType, &varContent->exprType)) {
-        std::cerr << "The variabel \"" << varName << "\" need \""
-                  << varType.getTypeName() << " \" type rightvalue. But now is "
-                  << varContent->exprType.getTypeName() << std::endl;
-        exit(0);
-        return nullptr;
-      }
-      var = fegen::FegenValue::get(varType, varName, varContent);
-    } else {
-      var = fegen::FegenValue::get(varType, varName, nullptr);
-    }
-    sstack.attemptAddVar(var);
-    manager.stmtContentMap.insert(std::pair{ctx, var});
-    return var;
-  }
-
-  std::any visitAssignStmt(FegenParser::AssignStmtContext *ctx) override {
-    auto varName = ctx->identifier()->getText();
-    auto varcontent = std::any_cast<fegen::FegenRightValue::Expression *>(
-        this->visit(ctx->expression()));
-    auto var = sstack.attemptFindVar(varName);
-    if (!fegen::FegenType::isSameType(&var->getType(), &varcontent->exprType)) {
-      std::cerr << "The variabel \" " << varName << "\" need \""
-                << var->getType().getTypeName() << " \" type rightvalue."
-                << std::endl;
-      exit(0);
-      return nullptr;
-    }
-    fegen::FegenValue *stmt =
-        fegen::FegenValue::get(var->getType(), varName, varcontent);
-    manager.stmtContentMap.insert(std::pair{ctx, stmt});
-
-    return stmt;
-  }
-
-  std::any visitFunctionCall(FegenParser::FunctionCallContext *ctx) override {
-    std::vector<fegen::FegenRightValue::Expression *> parasList = {};
-    fegen::FegenFunction *function;
-    auto functionName =
-        std::any_cast<std::string>(this->visit(ctx->funcName()));
-    auto hasFunc = manager.functionMap.find(functionName);
-    if (hasFunc == manager.functionMap.end()) {
-      std::cerr << "The called function \"" << functionName
-                << "\" is not exist." << std::endl;
-      exit(0);
-      return nullptr;
-    }
-    function = hasFunc->second;
-    auto paramsNum = ctx->expression().size();
-    auto paraList = function->getInputTypeList();
-    if (paramsNum > 0) {
-      for (size_t i = 0; i < paramsNum; i++) {
-        auto oprand = std::any_cast<fegen::FegenRightValue::Expression *>(
-            this->visit(ctx->expression(i)));
-        parasList.push_back(oprand);
-      }
-      size_t len1 = paraList.size();
-      size_t len2 = parasList.size();
-      if (len1 != len2) {
-        std::cerr << "The function \"" << functionName
-                  << "\" parameter count mismatch." << std::endl;
-        exit(0);
-        return nullptr;
-      }
-      for (size_t i = 0; i < len1; i++) {
-        if (!fegen::FegenType::isSameType(&paraList[i]->getType(),
-                                          &parasList[i]->exprType)) {
-          std::cerr << "The function \"" << functionName << "\" parameter" << i
-                    << " type mismatch." << std::endl;
-          exit(0);
-          return nullptr;
-        }
-      }
-    }
-    auto returnType = function->getReturnType();
-    fegen::FegenFunction *funcCall =
-        fegen::FegenFunction::get(functionName, paraList, returnType);
-    manager.stmtContentMap.insert(std::pair{ctx, funcCall});
-    return returnType;
-  }
-
-  std::any visitOpInvokeStmt(FegenParser::OpInvokeStmtContext *ctx) override {
-    return nullptr;
-  }
-
-  std::any visitIfStmt(FegenParser::IfStmtContext *ctx) override {
-    for (size_t i = 0; i < ctx->ifBlock().size(); i++) {
-      this->visit(ctx->ifBlock(i));
-=======
     }
     auto functionParams = std::any_cast<std::vector<fegen::Value *>>(
         this->visit(ctx->funcParams()));
     this->visit(ctx->statementBlock());
 
-    fegen::Function *function =
-        fegen::Function::get(functionName, functionParams, &returnType);
-    manager.functionMap.insert(std::pair{functionName, function});
-    sstack.popScope();
-    return nullptr;
-  }
+        fegen::FegenFunction* function = fegen::FegenFunction::get(functionName, functionParams, &returnType);
+        manager.functionMap.insert(std::pair{functionName, function});
+        sstack.popScope();
+        return nullptr;
+    }
 
   std::any visitFuncName(FegenParser::FuncNameContext *ctx) override {
     auto functionName = ctx->identifier()->getText();
@@ -881,7 +747,6 @@
           return nullptr;
         }
       }
->>>>>>> 2643f85a
     }
     auto returnType = hasFunc->getReturnType();
     fegen::Function *funcCall =
@@ -890,7 +755,15 @@
     return returnType;
   }
 
-<<<<<<< HEAD
+  std::any visitOpInvokeStmt(FegenParser::OpInvokeStmtContext *ctx) override {
+    return nullptr;
+  }
+
+  std::any visitIfStmt(FegenParser::IfStmtContext *ctx) override {
+    for (size_t i = 0; i < ctx->ifBlock().size(); i++) {
+      this->visit(ctx->ifBlock(i));
+    }
+
     if (ctx->elseBlock()) {
       this->visit(ctx->elseBlock());
     }
@@ -901,30 +774,11 @@
     sstack.pushScope();
     this->visit(ctx->expression());
     this->visit(ctx->statementBlock());
-=======
-  std::any visitOpInvokeStmt(FegenParser::OpInvokeStmtContext *ctx) override {
-    return nullptr;
-  }
-
-  std::any visitIfStmt(FegenParser::IfStmtContext *ctx) override {
-    sstack.pushScope();
-    this->visit(ctx->expression(0));
-    this->visit(ctx->statementBlock(0));
-    if (ctx->expression().size() > 1) {
-      for (size_t i = 1; i < ctx->expression().size(); i++) {
-        this->visit(ctx->expression(i));
-        this->visit(ctx->statementBlock(i));
-      }
-    }
-    if (ctx->statementBlock(ctx->expression().size() + 1))
-      this->visit(ctx->statementBlock(ctx->expression().size() + 1));
->>>>>>> 2643f85a
     sstack.popScope();
 
     return nullptr;
   }
 
-<<<<<<< HEAD
   std::any visitElseBlock(FegenParser::ElseBlockContext *ctx) override {
     sstack.pushScope();
     this->visit(ctx->statementBlock());
@@ -942,13 +796,6 @@
       this->visit(ctx->expression());
       this->visit(ctx->assignStmt(1));
     }
-=======
-  std::any visitForStmt(FegenParser::ForStmtContext *ctx) override {
-    sstack.pushScope();
-    this->visit(ctx->assignStmt(0));
-    this->visit(ctx->expression());
-    this->visit(ctx->assignStmt(1));
->>>>>>> 2643f85a
     this->visit(ctx->statementBlock());
     sstack.popScope();
 
