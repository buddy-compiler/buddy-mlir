#ifndef FEGEN_MANAGER_H
#define FEGEN_MANAGER_H

#include <any>
#include <cstddef>
#include <map>
#include <string>
#include <unordered_map>
#include <variant>
#include <vector>

#include "llvm/ADT/StringMap.h"
#include "llvm/ADT/StringRef.h"

#include "FegenParser.h"

#define FEGEN_PLACEHOLDER "Placeholder"
#define FEGEN_TYPE "Type"
#define FEGEN_TYPETEMPLATE "TypeTemplate"
#define FEGEN_INTEGER "Integer"
#define FEGEN_FLOATPOINT "FloatPoint"
#define FEGEN_CHAR "Char"
#define FEGEN_STRING "String"
#define FEGEN_VECTOR "Vector"
#define FEGEN_TENSOR "Tensor"
#define FEGEN_LIST "List"
#define FEGEN_OPTINAL "Optional"
#define FEGEN_ANY "Any"

namespace fegen {

class FegenType;
class FegenManager;

// binary operation

enum class FegenOperator {
  OR,
  AND,
  EQUAL,
  NOT_EQUAL,
  LESS,
  LESS_EQUAL,
  GREATER,
  GREATER_EQUAL,
  ADD,
  SUB,
  MUL,
  DIV,
  MOD,
  POWER,
  NEG,
  NOT
};

// user defined function
class FegenFunction {
private:
  // cpp function name
  std::string name;
  // input object
  std::map<FegenType *, std::string> inputTypeMap;
  // return type
  FegenType *returnType;
  explicit FegenFunction(llvm::StringRef name,
                         std::map<FegenType *, std::string> &&inputTypeMap,
                         FegenType *returnType);

public:
  static FegenFunction *get(llvm::StringRef name,
                            std::map<FegenType *, std::string> inputTypeMap,
                            FegenType *returnType = nullptr);
  ~FegenFunction() = default;
};

class FegenValue;

// user defined operation
class FegenOperation {
private:
  std::string dialectName;
  std::string operationName;
  // arguments of operation
  std::vector<FegenValue *> arguments;
  // results of operation
  std::vector<FegenValue *> results;
  // operation body context
  FegenParser::BodySpecContext *ctx;
  explicit FegenOperation(std::string dialectName, std::string operationName,
                          std::vector<FegenValue *> &&arguments,
                          std::vector<FegenValue *> &&results,
                          FegenParser::BodySpecContext *ctx);

public:
  void setOpName(std::string);
  std::string getOpName();
  std::vector<FegenValue *> &getArguments();
  FegenValue *getArguments(size_t i);
  std::vector<FegenValue *> &getResults();
  FegenValue *getResults(size_t i);
  static FegenOperation *get(std::string operationName,
                             std::vector<FegenValue *> arguments,
                             std::vector<FegenValue *> results,
                             FegenParser::BodySpecContext *ctx);
  ~FegenOperation() = default;
};

class FegenTypeDefination;

class FegenType {
  friend class FegenValue;

public:
  enum class TypeKind { ATTRIBUTE, OPERAND, CPP };

private:
  TypeKind kind;
  std::string typeName;
  std::vector<FegenValue *> parameters;
  FegenTypeDefination *typeDefine;
  int typeLevel;

public:
  FegenType(TypeKind kind, std::string name,
            std::vector<FegenValue *> parameters, FegenTypeDefination *tyDef,
            int typeLevel);
  FegenType(TypeKind kind, std::vector<FegenValue *> parameters,
            FegenTypeDefination *tyDef, int typeLevel);
  FegenType(const FegenType &);
  FegenType(FegenType &&);
  TypeKind getTypeKind();
  void setTypeKind(TypeKind kind);
  std::vector<FegenValue *> &getParameters();
  FegenValue *getParameters(size_t i);
  void setParameters(std::vector<FegenValue *> &params);
  FegenTypeDefination *getTypeDefination();
  void setTypeDefination(FegenTypeDefination *tyDef);
  std::string getTypeName();
  int getTypeLevel();
  // for generating typedef td file.
  std::string toStringForTypedef();
  // for generating op def td file.
  std::string toStringForOpdef();
  ~FegenType();
  // placeholder
  static FegenType getPlaceHolder();
  // Type
  static FegenType getMetaType();

  // TypeTemplate
  static FegenType getMetaTemplateType();

  // int
  static FegenType getInt32Type();

  // float
  static FegenType getFloatType();

  // float
  static FegenType getDoubleType();

  // bool
  static FegenType getBoolType();

  // Integer<size>
  static FegenType getIntegerType(FegenValue *size);

  // FloatPoint<size>
  static FegenType getFloatPointType(FegenValue *size);

  // char
  static FegenType getCharType();

  // string
  static FegenType getStringType();

  // Vector<size, elementType>
  static FegenType getVectorType(FegenValue *size, FegenType elementType);

  // Tensor<shape, elementType>
  static FegenType getTensorType(FegenValue *shape, FegenType elementType);

  // List<elementType>
  static FegenType getListType(FegenType elementType);

  // Optional<elementType>
  static FegenType getOptionalType(FegenType elementType);

  // Any<elementType1, elementType2, ...>
  static FegenType getAnyType(std::vector<FegenType> elementTypes);

  static FegenType getIntegerTemplate();
  static FegenType getFloatPointTemplate();

  static FegenType getInstanceType(FegenTypeDefination *typeDefination,
                                   std::vector<FegenValue *> parameters);

  static FegenType getTemplateType(FegenTypeDefination *typeDefination);
};

class FegenTypeDefination {
  friend class FegenManager;

private:
  std::string dialectName;
  std::string name;
  std::vector<fegen::FegenValue *> parameters;
  FegenParser::TypeDefinationDeclContext *ctx;
  bool ifCustome;
  std::string mnemonic;

public:
  FegenTypeDefination(std::string dialectName, std::string name,
                      std::vector<fegen::FegenValue *> parameters,
                      FegenParser::TypeDefinationDeclContext *ctx,
                      bool ifCustome);
  static FegenTypeDefination *get(std::string dialectName, std::string name,
                                  std::vector<fegen::FegenValue *> parameters,
                                  FegenParser::TypeDefinationDeclContext *ctx,
                                  bool ifCustome = true);
  std::string getDialectName();
  void setDialectName(std::string);
  std::string getName();
  std::string getMnemonic();
  void setName(std::string);
  const std::vector<fegen::FegenValue *> &getParameters();
  FegenParser::TypeDefinationDeclContext *getCtx();
  void setCtx(FegenParser::TypeDefinationDeclContext *);
  bool isCustome();
};

/// @brief Represent right value, and pass by value.
class FegenRightValue {
  friend class FegenType;
  friend class FegenValue;

public:
  enum class LiteralKind {
    MONOSTATE,
    INT,
    FLOAT,
    STRING,
    TYPE,
    VECTOR,
    EXPRESSION,
    LEFT_VAR
  };

  struct Expression {
    bool ifTerminal;
    LiteralKind kind;
    FegenType exprType;
    bool isLiteral;
    bool ifConstexpr;
    Expression(bool, LiteralKind, FegenType &, bool);
    virtual ~Expression() = default;
    virtual bool isTerminal();
    virtual std::string toString() = 0;
    virtual std::string toStringForTypedef() = 0;
    LiteralKind getKind();
    virtual std::any getContent() = 0;
    virtual bool isConstexpr();
  };

  struct ExpressionNode : public Expression {
    using opType =
        std::variant<FegenFunction *, FegenOperation *, FegenOperator>;
    opType op;
    std::vector<Expression *> params;
    ExpressionNode(std::vector<Expression *>, opType, FegenType &, bool);
    ExpressionNode(ExpressionNode &) = default;
    ~ExpressionNode();
    virtual std::string toString() override;
    virtual std::string toStringForTypedef() override;
    virtual std::any getContent() override;

    /// @brief operate lhs and rhs using binary operator.
    static ExpressionNode *binaryOperation(Expression *lhs, Expression *rhs,
                                           FegenOperator op);
    /// @brief operate expr using unary operator
    static ExpressionNode *unaryOperation(Expression *, FegenOperator);

    // TODO: callFunction
    static ExpressionNode *callFunction(std::vector<Expression *>,
                                        FegenFunction *);

    // TODO: callOperation
    static ExpressionNode *callOperation(std::vector<Expression *>,
                                         FegenOperation *);
  };

  struct ExpressionTerminal : public Expression {
    // monostate, int literal, float literal, string literal, type literal, list
    // literal, reference of variable
    using primLiteralType =
        std::variant<std::monostate, int, float, std::string, FegenType,
                     std::vector<Expression *>, FegenValue *>;
    primLiteralType content;
    ExpressionTerminal(primLiteralType, LiteralKind, FegenType, bool);
    ExpressionTerminal(ExpressionTerminal &) = default;
    ~ExpressionTerminal();
    virtual std::string toString() override;
    virtual std::string toStringForTypedef() override;
    virtual std::any getContent() override;
    static ExpressionTerminal *get(std::monostate);
    static ExpressionTerminal *get(int);
    static ExpressionTerminal *get(float);
    static ExpressionTerminal *get(std::string);
    static ExpressionTerminal *get(FegenType &);
    static ExpressionTerminal *get(std::vector<Expression *> &);
    static ExpressionTerminal *get(fegen::FegenValue *);
  };

public:
  FegenRightValue(Expression *content);
  FegenRightValue(const FegenRightValue &);
  FegenRightValue(FegenRightValue &&);
  FegenRightValue::LiteralKind getKind();
  std::string toString();
  std::string toStringForTypedef();
  std::any getContent();
  Expression *getExpr();

  static FegenRightValue get();
  static FegenRightValue get(int content);
  static FegenRightValue get(float content);
  static FegenRightValue get(std::string content);
  static FegenRightValue get(FegenType &content);
  // list
  static FegenRightValue get(std::vector<Expression *> &content);
  static FegenRightValue get(fegen::FegenValue *content);
  static FegenRightValue get(Expression *expr);
  ~FegenRightValue();

private:
  Expression *content;
};

class FegenValue {
  friend class FegenType;

private:
  FegenType type;
  std::string name;
  FegenRightValue content;

public:
  FegenValue(FegenType type, std::string name, FegenRightValue content);
  FegenValue(const FegenValue &rhs);
  FegenValue(FegenValue &&rhs);

  static FegenValue *get(FegenType type, std::string name,
                         FegenRightValue constant);

  std::string getName();
  FegenType &getType();
  /// @brief return content of right value, get ExprssionNode* if kind is
  /// EXPRESSION.
  template <typename T> T getContent() {
    return std::any_cast<T>(this->content.getContent());
  }
  FegenRightValue::LiteralKind getContentKind();
  std::string getContentString();
  std::string getContentStringForTypedef();
  FegenRightValue::Expression *getExpr();
  ~FegenValue() = default;
};

class FegenNode;

class FegenRule {
  friend class FegenManager;

private:
  std::string content;
  // from which node
  FegenNode *src;
  std::map<llvm::StringRef, FegenValue *> inputs;
  std::map<llvm::StringRef, FegenValue *> returns;
  // context in parser tree
  antlr4::ParserRuleContext *ctx;
  explicit FegenRule(std::string content, FegenNode *src,
                     antlr4::ParserRuleContext *ctx);

public:
  static FegenRule *get(std::string content, FegenNode *src,
                        antlr4::ParserRuleContext *ctx);
  llvm::StringRef getContent();
  // check and add input value
  bool addInput(FegenValue input);
  // check and add return value
  bool addReturn(FegenValue output);
  // set source node
  void setSrc(FegenNode *src);
};

class FegenNode {
  friend class FegenManager;

public:
  enum class NodeType { PARSER_RULE, LEXER_RULE };

private:
  std::vector<FegenRule *> rules;
  antlr4::ParserRuleContext *ctx;
  NodeType ntype;
  explicit FegenNode(std::vector<FegenRule *> &&rules,
                     antlr4::ParserRuleContext *ctx, NodeType ntype);

public:
  static FegenNode *get(std::vector<FegenRule *> rules,
                        antlr4::ParserRuleContext *ctx, NodeType ntype);
  static FegenNode *get(antlr4::ParserRuleContext *ctx, NodeType ntype);
  void addFegenRule(FegenRule *rule);
  // release rules first
  ~FegenNode();
};

class FegenVisitor;

class FegenManager {
  friend class FegenVisitor;

private:
  FegenManager();
  FegenManager(const FegenManager &) = delete;
  const FegenManager &operator=(const FegenManager &) = delete;
  // release nodes, type, operation, function
  ~FegenManager();
  void initbuiltinTypes();

public:
  std::string moduleName;
  std::vector<std::string> headFiles;
  std::map<std::string, FegenNode *> nodeMap;
  llvm::StringMap<FegenType *> typeMap;
  std::map<std::string, FegenTypeDefination *> typeDefMap;
<<<<<<< HEAD
  llvm::StringMap<FegenOperation *> operationMap;
  std::vector<FegenFunction *> functions;
  // llvm::StringMap<FegenFunction *> functionMap;
  void initbuiltinTypes();
=======
  std::map<std::string, FegenOperation *> operationMap;
  llvm::StringMap<FegenFunction *> functionMap;
>>>>>>> 0ce9b0bf

  static FegenManager &getManager();
  void setModuleName(std::string name);

  FegenTypeDefination *getTypeDefination(std::string name);
  bool addTypeDefination(FegenTypeDefination *tyDef);

  FegenOperation *getOperationDefination(std::string name);
  bool addOperationDefination(FegenOperation *opDef);
  void emitG4();
  void emitTypeDefination();
  void emitOpDefination();
  void emitDialectDefination();
  void emitTdFiles();
};

FegenType inferenceType(std::vector<FegenRightValue::Expression *>,
                        FegenOperator);

} // namespace fegen

#endif<|MERGE_RESOLUTION|>--- conflicted
+++ resolved
@@ -435,15 +435,8 @@
   std::map<std::string, FegenNode *> nodeMap;
   llvm::StringMap<FegenType *> typeMap;
   std::map<std::string, FegenTypeDefination *> typeDefMap;
-<<<<<<< HEAD
-  llvm::StringMap<FegenOperation *> operationMap;
-  std::vector<FegenFunction *> functions;
-  // llvm::StringMap<FegenFunction *> functionMap;
-  void initbuiltinTypes();
-=======
   std::map<std::string, FegenOperation *> operationMap;
-  llvm::StringMap<FegenFunction *> functionMap;
->>>>>>> 0ce9b0bf
+  std::map<std::string, FegenFunction *> functionMap;
 
   static FegenManager &getManager();
   void setModuleName(std::string name);
