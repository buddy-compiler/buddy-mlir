--- conflicted
+++ resolved
@@ -449,9 +449,6 @@
   llvm::StringMap<FegenType *> typeMap;
   std::map<std::string, FegenTypeDefination *> typeDefMap;
   std::map<std::string, FegenOperation *> operationMap;
-<<<<<<< HEAD
-  std::map<std::string, FegenFunction *> functionMap;
-=======
   llvm::StringMap<FegenFunction *> functionMap;
   // stmt contents
   std::unordered_map<antlr4::ParserRuleContext *, std::any> stmtContent;
@@ -460,7 +457,6 @@
     assert(this->stmtContent.count(ctx));
     return std::any_cast<T>(this->stmtContent[ctx]);
   }
->>>>>>> 0d5c387d
 
   static FegenManager &getManager();
   void setModuleName(std::string name);
