--- conflicted
+++ resolved
@@ -1,459 +1,456 @@
-parser grammar FegenParser;
-
-options {
-    tokenVocab = FegenLexer;
-}
-
-fegenSpec
-    : fegenDecl (prequelConstruct | functionDecl | typeDefinationDecl | statement | opDecl | rules)* EOF
-    ;
-
-fegenDecl
-    : FEGEN identifier
-    ;
-
-// preprocess declare
-prequelConstruct
-    : BeginInclude INCLUDE_CONTENT* EndInclude
-    ;
-
-// function declare
-functionDecl
-    : typeSpec funcName LeftParen funcParams? RightParen statementBlock
-    ;
-
-funcName
-    : identifier
-    ;
-
-funcParams
-    : typeSpec identifier (Comma typeSpec identifier)*
-    ;
-
-// typedef declare
-typeDefinationDecl
-    : TYPEDEF typeDefinationName typeDefinationBlock
-    ; 
-
-typeDefinationName
-    : identifier
-    ;
-
-typeDefinationBlock
-    : LeftBrace parametersSpec assemblyFormatSpec? RightBrace 
-    ;
-
-parametersSpec
-    : PARAMETERS varDecls
-    ;
-
-assemblyFormatSpec
-    : ASSEMBLY_FORMAT LeftBracket StringLiteral RightBracket
-    ;
-
-// opdef declare
-opDecl
-    : OPDEF opName opBlock
-    ;
-
-opName
-    : identifier
-    ;
-
-opBlock
-    : LeftBrace argumentSpec? resultSpec? bodySpec? RightBrace
-    ;
-
-argumentSpec
-    : ARGUMENTS varDecls
-    ;
-
-resultSpec
-    : RESULTS varDecls
-    ;
-
-bodySpec
-    : BODY statementBlock
-    ;
-
-// rule definations
-rules
-    : ruleSpec+
-    ;
-
-ruleSpec
-    : parserRuleSpec
-    | lexerRuleSpec 
-    ;
-
-parserRuleSpec
-    : ParserRuleName Colon ruleBlock Semi
-    ;
-
-ruleBlock
-    : ruleAltList
-    ;
-
-ruleAltList
-    : actionAlt (OR actionAlt)*
-    ;
-
-actionAlt
-    : alternative actionBlock?
-    ;
-
-alternative
-    : element*
-    ;
-
-element
-    : atom (ebnfSuffix |)
-    | ebnf
-    ;
-
-atom
-    : terminalDef
-    | ruleref
-    | notSet
-    ;
-
-// terminal rule reference
-terminalDef
-    : LexerRuleName
-    | StringLiteral
-    ;
-
-// parser rule reference
-ruleref
-    : ParserRuleName
-    ;
-
-notSet
-    : Tilde setElement
-    | Tilde blockSet
-    ;
-
-setElement
-    : LexerRuleName
-    | StringLiteral
-    | characterRange
-    ;
-
-characterRange
-    : StringLiteral Range StringLiteral
-    ;
-
-blockSet
-    : LeftParen setElement (OR setElement)* RightParen
-    ;
-
-ebnfSuffix
-    : QuestionMark QuestionMark?
-    | Star QuestionMark?
-    | Plus QuestionMark?
-    ;
-
-ebnf
-    : block blockSuffix?
-    ;
-
-block
-    : LeftParen altList RightParen
-    ;
-
-blockSuffix
-    : ebnfSuffix
-    ;
-
-altList
-    : alternative (OR alternative)*
-    ;
-
-// lexer rule
-lexerRuleSpec
-    : LexerRuleName Colon lexerRuleBlock Semi
-    ;
-
-lexerRuleBlock
-    : lexerAltList
-    ;
-
-lexerAltList
-    : lexerAlt (OR lexerAlt)*
-    ;
-
-lexerAlt
-    : lexerElements lexerCommands?
-    |
-    ;
-
-// E.g., channel(HIDDEN), skip, more, mode(INSIDE), push(INSIDE), pop
-lexerCommands
-    : Arror lexerCommand (Comma lexerCommand)*
-    ;
-
-lexerCommand
-    : lexerCommandName
-    ;
-
-lexerCommandName
-    : identifier
-    ;
-
-lexerElements
-    : lexerElement+
-    |
-    ;
-
-lexerElement
-    : lexerAtom ebnfSuffix?
-    | lexerBlock ebnfSuffix?
-    ;
-
-lexerAtom
-    : characterRange
-    | terminalDef
-    | notSet
-    | Dot
-    ;
-
-lexerBlock
-    : LeftParen lexerAltList RightParen
-    ;
-
-// action block declare
-actionBlock
-    : LeftBrace inputsSpec? returnsSpec? actionSpec? RightBrace
-    ;
-
-inputsSpec
-	: INPUTS varDecls
-	;
-
-varDecls
-	: LeftBracket typeSpec identifier (Comma typeSpec identifier)* RightBracket
-	;
-
-prefixedName
-    : identifier (Dot identifier)? 
-    ;
-
-identifier
-    : LexerRuleName
-    | ParserRuleName
-    ;
-
-returnsSpec
-	: RETURNS varDecls
-	;
-
-actionSpec
-    : ACTIONS statementBlock
-    ;
-
-statementBlock
-    : LeftBrace statement* RightBrace
-    ;
-
-statement
-    : varDeclStmt Semi
-    | assignStmt Semi
-    | functionCall Semi
-    | opInvokeStmt Semi
-    | ifStmt
-    | forStmt
-    | returnBlock Semi
-    ;
-
-varDeclStmt
-    : typeSpec identifier (Assign expression)?
-    ;
-
-assignStmt
-    : identifier Assign expression
-    ;
-
-functionCall
-    : funcName LeftParen (expression (Comma expression)*)? RightParen
-    ;
-
-opInvokeStmt
-    : opName LeftParen opParams? (Comma opResTypeParams)? RightParen+
-    ;
-
-opParams
-    : identifier (Comma identifier)*
-    ;
-
-opResTypeParams
-    : typeInstance (Comma typeInstance)*
-    ;
-
-ifStmt
-    :  ifBlock (ELSE ifBlock)* (elseBlock)?
-    ;
-
-ifBlock:
-    IF LeftParen expression RightParen statementBlock
-    ;
-
-elseBlock
-    : ELSE statementBlock
-    ;
-
-forStmt
-    : FOR LeftParen (assignStmt | varDeclStmt) Semi expression Semi assignStmt RightParen statementBlock
-    ;
-
-returnBlock
-    : RETURN expression
-    ;
-
-// expression
-expression
-    : andExpr (Logic_OR andExpr)*
-    ;
-
-andExpr
-    : equExpr  (AND equExpr )*
-    ;
-
-equExpr 
-    : compareExpr  ((EQUAL | NOT_EQUAL) compareExpr)*
-    ;
-
-compareExpr
-    : addExpr ((Less | LessEqual | Greater | GreaterEqual) addExpr)*
-    ;
-
-addExpr
-    : term ((Plus | Minus) term)*
-    ;
-
-term
-    : powerExpr ((Star | Div | MOD) powerExpr)*
-    ;
-
-powerExpr
-    : unaryExpr (StarStar unaryExpr)*
-    ;
-
-unaryExpr
-    : (Minus | Plus | Exclamation)? primaryExpr
-    ;
-
-parenSurroundedExpr
-    : LeftParen expression RightParen
-    ;
-
-primaryExpr
-    : constant
-    | identifier
-    | functionCall
-    | parenSurroundedExpr
-    | contextMethodInvoke
-    | typeSpec
-    | variableAccess
-    ;
-
-constant
-    : numericLiteral
-    | charLiteral
-    | boolLiteral
-    | listLiteral
-    ;
-
-// ex: $ctx(0).getText()
-contextMethodInvoke
-    : Dollar identifier LeftParen intLiteral? RightParen Dot functionCall
-    ;
-
-variableAccess
-    : identifier LeftBracket expression RightBracket
-    ;
-
-numericLiteral
-    : intLiteral
-    | realLiteral
-    ;
-
-intLiteral
-    : UnsignedInt
-    | (Plus | Minus) UnsignedInt
-    ;
-
-realLiteral
-    : ScienceReal
-    ;
-
-charLiteral
-    : StringLiteral
-    ;
-
-boolLiteral
-    : ConstBoolean
-    ;
-
-listLiteral
-    : LeftBracket (expression (Comma expression)*)? RightBracket
-    ;
-
-// type system
-typeSpec
-    : valueKind? typeInstance # typeInstanceSpec
-    | valueKind? typeTemplate # typeTemplateSpce
-    | valueKind? collectType # collectTypeSpec
-    ;
-
-valueKind
-    : CPP
-    | OPERAND
-    | ATTRIBUTE
-    ;
-
-<<<<<<< HEAD
-
-=======
->>>>>>> da506b7a
-typeInstance
-    : typeTemplate Less typeTemplateParam (Comma typeTemplateParam)* Greater
-    | builtinTypeInstances
-    | identifier
-    ;
-
-typeTemplate
-    : prefixedName
-    | builtinTypeTemplate
-    | TYPE
-    ;
-
-typeTemplateParam
-    : expression
-    | builtinTypeInstances
-    ;
-
-builtinTypeInstances
-    : BOOL
-    | INT
-    | FLOAT
-    | DOUBLE
-    | CHAR
-    | STRING
-    ;
-
-builtinTypeTemplate
-    : INTEGER
-    | FLOATPOINT
-    | TENSOR
-    | VECTOR
-    ;
-
-collectType
-    : collectProtoType Less expression Greater
-    ;
-
-collectProtoType
-    : ANY
-    | LIST
-    | OPTIONAL
+parser grammar FegenParser;
+
+options {
+    tokenVocab = FegenLexer;
+}
+
+fegenSpec
+    : fegenDecl (prequelConstruct | functionDecl | typeDefinationDecl | statement | opDecl | rules)* EOF
+    ;
+
+fegenDecl
+    : FEGEN identifier
+    ;
+
+// preprocess declare
+prequelConstruct
+    : BeginInclude INCLUDE_CONTENT* EndInclude
+    ;
+
+// function declare
+functionDecl
+    : typeSpec funcName LeftParen funcParams? RightParen statementBlock
+    ;
+
+funcName
+    : identifier
+    ;
+
+funcParams
+    : typeSpec identifier (Comma typeSpec identifier)*
+    ;
+
+// typedef declare
+typeDefinationDecl
+    : TYPEDEF typeDefinationName typeDefinationBlock
+    ; 
+
+typeDefinationName
+    : identifier
+    ;
+
+typeDefinationBlock
+    : LeftBrace parametersSpec assemblyFormatSpec? RightBrace 
+    ;
+
+parametersSpec
+    : PARAMETERS varDecls
+    ;
+
+assemblyFormatSpec
+    : ASSEMBLY_FORMAT LeftBracket StringLiteral RightBracket
+    ;
+
+// opdef declare
+opDecl
+    : OPDEF opName opBlock
+    ;
+
+opName
+    : identifier
+    ;
+
+opBlock
+    : LeftBrace argumentSpec? resultSpec? bodySpec? RightBrace
+    ;
+
+argumentSpec
+    : ARGUMENTS varDecls
+    ;
+
+resultSpec
+    : RESULTS varDecls
+    ;
+
+bodySpec
+    : BODY statementBlock
+    ;
+
+// rule definations
+rules
+    : ruleSpec+
+    ;
+
+ruleSpec
+    : parserRuleSpec
+    | lexerRuleSpec 
+    ;
+
+parserRuleSpec
+    : ParserRuleName Colon ruleBlock Semi
+    ;
+
+ruleBlock
+    : ruleAltList
+    ;
+
+ruleAltList
+    : actionAlt (OR actionAlt)*
+    ;
+
+actionAlt
+    : alternative actionBlock?
+    ;
+
+alternative
+    : element*
+    ;
+
+element
+    : atom (ebnfSuffix |)
+    | ebnf
+    ;
+
+atom
+    : terminalDef
+    | ruleref
+    | notSet
+    ;
+
+// terminal rule reference
+terminalDef
+    : LexerRuleName
+    | StringLiteral
+    ;
+
+// parser rule reference
+ruleref
+    : ParserRuleName
+    ;
+
+notSet
+    : Tilde setElement
+    | Tilde blockSet
+    ;
+
+setElement
+    : LexerRuleName
+    | StringLiteral
+    | characterRange
+    ;
+
+characterRange
+    : StringLiteral Range StringLiteral
+    ;
+
+blockSet
+    : LeftParen setElement (OR setElement)* RightParen
+    ;
+
+ebnfSuffix
+    : QuestionMark QuestionMark?
+    | Star QuestionMark?
+    | Plus QuestionMark?
+    ;
+
+ebnf
+    : block blockSuffix?
+    ;
+
+block
+    : LeftParen altList RightParen
+    ;
+
+blockSuffix
+    : ebnfSuffix
+    ;
+
+altList
+    : alternative (OR alternative)*
+    ;
+
+// lexer rule
+lexerRuleSpec
+    : LexerRuleName Colon lexerRuleBlock Semi
+    ;
+
+lexerRuleBlock
+    : lexerAltList
+    ;
+
+lexerAltList
+    : lexerAlt (OR lexerAlt)*
+    ;
+
+lexerAlt
+    : lexerElements lexerCommands?
+    |
+    ;
+
+// E.g., channel(HIDDEN), skip, more, mode(INSIDE), push(INSIDE), pop
+lexerCommands
+    : Arror lexerCommand (Comma lexerCommand)*
+    ;
+
+lexerCommand
+    : lexerCommandName
+    ;
+
+lexerCommandName
+    : identifier
+    ;
+
+lexerElements
+    : lexerElement+
+    |
+    ;
+
+lexerElement
+    : lexerAtom ebnfSuffix?
+    | lexerBlock ebnfSuffix?
+    ;
+
+lexerAtom
+    : characterRange
+    | terminalDef
+    | notSet
+    | Dot
+    ;
+
+lexerBlock
+    : LeftParen lexerAltList RightParen
+    ;
+
+// action block declare
+actionBlock
+    : LeftBrace inputsSpec? returnsSpec? actionSpec? RightBrace
+    ;
+
+inputsSpec
+	: INPUTS varDecls
+	;
+
+varDecls
+	: LeftBracket typeSpec identifier (Comma typeSpec identifier)* RightBracket
+	;
+
+prefixedName
+    : identifier (Dot identifier)? 
+    ;
+
+identifier
+    : LexerRuleName
+    | ParserRuleName
+    ;
+
+returnsSpec
+	: RETURNS varDecls
+	;
+
+actionSpec
+    : ACTIONS statementBlock
+    ;
+
+statementBlock
+    : LeftBrace statement* RightBrace
+    ;
+
+statement
+    : varDeclStmt Semi
+    | assignStmt Semi
+    | functionCall Semi
+    | opInvokeStmt Semi
+    | ifStmt
+    | forStmt
+    | returnBlock Semi
+    ;
+
+varDeclStmt
+    : typeSpec identifier (Assign expression)?
+    ;
+
+assignStmt
+    : identifier Assign expression
+    ;
+
+functionCall
+    : funcName LeftParen (expression (Comma expression)*)? RightParen
+    ;
+
+opInvokeStmt
+    : opName LeftParen opParams? (Comma opResTypeParams)? RightParen+
+    ;
+
+opParams
+    : identifier (Comma identifier)*
+    ;
+
+opResTypeParams
+    : typeInstance (Comma typeInstance)*
+    ;
+
+ifStmt
+    :  ifBlock (ELSE ifBlock)* (elseBlock)?
+    ;
+
+ifBlock:
+    IF LeftParen expression RightParen statementBlock
+    ;
+
+elseBlock
+    : ELSE statementBlock
+    ;
+
+forStmt
+    : FOR LeftParen (assignStmt | varDeclStmt) Semi expression Semi assignStmt RightParen statementBlock
+    ;
+
+returnBlock
+    : RETURN expression
+    ;
+
+// expression
+expression
+    : andExpr (Logic_OR andExpr)*
+    ;
+
+andExpr
+    : equExpr  (AND equExpr )*
+    ;
+
+equExpr 
+    : compareExpr  ((EQUAL | NOT_EQUAL) compareExpr)*
+    ;
+
+compareExpr
+    : addExpr ((Less | LessEqual | Greater | GreaterEqual) addExpr)*
+    ;
+
+addExpr
+    : term ((Plus | Minus) term)*
+    ;
+
+term
+    : powerExpr ((Star | Div | MOD) powerExpr)*
+    ;
+
+powerExpr
+    : unaryExpr (StarStar unaryExpr)*
+    ;
+
+unaryExpr
+    : (Minus | Plus | Exclamation)? primaryExpr
+    ;
+
+parenSurroundedExpr
+    : LeftParen expression RightParen
+    ;
+
+primaryExpr
+    : constant
+    | identifier
+    | functionCall
+    | parenSurroundedExpr
+    | contextMethodInvoke
+    | typeSpec
+    | variableAccess
+    ;
+
+constant
+    : numericLiteral
+    | charLiteral
+    | boolLiteral
+    | listLiteral
+    ;
+
+// ex: $ctx(0).getText()
+contextMethodInvoke
+    : Dollar identifier LeftParen intLiteral? RightParen Dot functionCall
+    ;
+
+variableAccess
+    : identifier LeftBracket expression RightBracket
+    ;
+
+numericLiteral
+    : intLiteral
+    | realLiteral
+    ;
+
+intLiteral
+    : UnsignedInt
+    | (Plus | Minus) UnsignedInt
+    ;
+
+realLiteral
+    : ScienceReal
+    ;
+
+charLiteral
+    : StringLiteral
+    ;
+
+boolLiteral
+    : ConstBoolean
+    ;
+
+listLiteral
+    : LeftBracket (expression (Comma expression)*)? RightBracket
+    ;
+
+// type system
+typeSpec
+    : valueKind? typeInstance # typeInstanceSpec
+    | valueKind? typeTemplate # typeTemplateSpce
+    | valueKind? collectType # collectTypeSpec
+    ;
+
+valueKind
+    : CPP
+    | OPERAND
+    | ATTRIBUTE
+    ;
+
+
+typeInstance
+    : typeTemplate Less typeTemplateParam (Comma typeTemplateParam)* Greater
+    | builtinTypeInstances
+    | identifier
+    ;
+
+typeTemplate
+    : prefixedName
+    | builtinTypeTemplate
+    | TYPE
+    ;
+
+typeTemplateParam
+    : expression
+    | builtinTypeInstances
+    ;
+
+builtinTypeInstances
+    : BOOL
+    | INT
+    | FLOAT
+    | DOUBLE
+    | CHAR
+    | STRING
+    ;
+
+builtinTypeTemplate
+    : INTEGER
+    | FLOATPOINT
+    | TENSOR
+    | VECTOR
+    ;
+
+collectType
+    : collectProtoType Less expression Greater
+    ;
+
+collectProtoType
+    : ANY
+    | LIST
+    | OPTIONAL
     ;