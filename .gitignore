--- conflicted
+++ resolved
@@ -13,10 +13,5 @@
 # Clangd cache
 .cache
 
-<<<<<<< HEAD
-# Clangd configurations
-.clangd
-=======
 # environment bash
-env.sh
->>>>>>> 29745ef8
+env.sh