// RUN: buddy-opt %s \
<<<<<<< HEAD
// RUN:     -matmul-transpose-b-vectorization="vf=8 scalable=false"\
// RUN:     -convert-linalg-to-loops -lower-affine -convert-scf-to-cf -convert-cf-to-llvm \
=======
// RUN:     -matmul-transpose-b-vectorization="vf=8 scalable=false" \
// RUN:     -convert-linalg-to-loops -lower-affine -convert-scf-to-cf \
>>>>>>> dc45fbad
// RUN:     -convert-vector-to-llvm -finalize-memref-to-llvm -convert-arith-to-llvm \
// RUN:     -convert-func-to-llvm -reconcile-unrealized-casts \
// RUN: | mlir-runner -e main -entry-point-result=void \
// RUN:     -shared-libs=%mlir_runner_utils_dir/libmlir_runner_utils%shlibext \
// RUN:     -shared-libs=%mlir_runner_utils_dir/libmlir_c_runner_utils%shlibext \
// RUN: | FileCheck %s

module{
  func.func private @printMemrefF32(memref<*xf32>)
  func.func private @printMemrefF64(memref<*xf64>)

  func.func @matmul_f32(%a : memref<?x?xf32>, %b : memref<?x?xf32>, %c : memref<?x?xf32>) {
    linalg.matmul_transpose_b
      ins(%a, %b: memref<?x?xf32>, memref<?x?xf32>)
      outs(%c:memref<?x?xf32>)
    return
  }

  func.func @matmul_f64(%a : memref<?x?xf64>, %b : memref<?x?xf64>, %c : memref<?x?xf64>) {
    linalg.matmul_transpose_b
      ins(%a, %b: memref<?x?xf64>, memref<?x?xf64>)
      outs(%c:memref<?x?xf64>)
    return
  }

  func.func @main(){
    // Set up dims.
    %cM = arith.constant 4 : index
    %cN = arith.constant 4 : index
    %cK = arith.constant 4 : index

    //--------------------------------------------------------------------------
    // Test f32 as element type.
    //--------------------------------------------------------------------------

    // Set Init Value.
    %cf1_32 = arith.constant 1.0 : f32

    %A_f32 = memref.alloc(%cM, %cK) : memref<?x?xf32>
    %B_f32 = memref.alloc(%cK, %cN) : memref<?x?xf32>
    %C_f32 = memref.alloc(%cM, %cN) : memref<?x?xf32>

    linalg.fill ins(%cf1_32 : f32) outs(%A_f32 : memref<?x?xf32>)
    linalg.fill ins(%cf1_32 : f32) outs(%B_f32 : memref<?x?xf32>)
    linalg.fill ins(%cf1_32 : f32) outs(%C_f32 : memref<?x?xf32>)

    call @matmul_f32(%A_f32, %B_f32, %C_f32) : (memref<?x?xf32>, memref<?x?xf32>, memref<?x?xf32>) -> ()

    // Print output.
    // CHECK: Unranked Memref base@ = {{.*}} rank = 2 offset = 0 sizes = [4, 4] strides = [4, 1] data =
    // CHECK-NEXT: [
    // CHECK-SAME:  [5, 5, 5, 5],
    // CHECK-NEXT:  [5, 5, 5, 5],
    // CHECK-NEXT:  [5, 5, 5, 5],
    // CHECK-NEXT:  [5, 5, 5, 5]
    // CHECK-SAME: ]
    %print_C_f32 = memref.cast %C_f32 : memref<?x?xf32> to memref<*xf32>
    call @printMemrefF32(%print_C_f32) : (memref<*xf32>) -> ()

    memref.dealloc %C_f32 : memref<?x?xf32>
    memref.dealloc %B_f32 : memref<?x?xf32>
    memref.dealloc %A_f32 : memref<?x?xf32>

    //--------------------------------------------------------------------------
    // Test f64 as element type.
    //--------------------------------------------------------------------------

    // Set Init Value.
    %cf1_64 = arith.constant 1.0 : f64

    %A_f64 = memref.alloc(%cM, %cK) : memref<?x?xf64>
    %B_f64 = memref.alloc(%cK, %cN) : memref<?x?xf64>
    %C_f64 = memref.alloc(%cM, %cN) : memref<?x?xf64>

    linalg.fill ins(%cf1_64 : f64) outs(%A_f64 : memref<?x?xf64>)
    linalg.fill ins(%cf1_64 : f64) outs(%B_f64 : memref<?x?xf64>)
    linalg.fill ins(%cf1_64 : f64) outs(%C_f64 : memref<?x?xf64>)

    call @matmul_f64(%A_f64, %B_f64, %C_f64) : (memref<?x?xf64>, memref<?x?xf64>, memref<?x?xf64>) -> ()

    // Print output.
    // CHECK: Unranked Memref base@ = {{.*}} rank = 2 offset = 0 sizes = [4, 4] strides = [4, 1] data =
    // CHECK-NEXT: [
    // CHECK-SAME:  [5, 5, 5, 5],
    // CHECK-NEXT:  [5, 5, 5, 5],
    // CHECK-NEXT:  [5, 5, 5, 5],
    // CHECK-NEXT:  [5, 5, 5, 5]
    // CHECK-SAME: ]
    %print_C_f64 = memref.cast %C_f64 : memref<?x?xf64> to memref<*xf64>
    call @printMemrefF64(%print_C_f64) : (memref<*xf64>) -> ()

    memref.dealloc %C_f64 : memref<?x?xf64>
    memref.dealloc %B_f64 : memref<?x?xf64>
    memref.dealloc %A_f64 : memref<?x?xf64>

    return
  }
}<|MERGE_RESOLUTION|>--- conflicted
+++ resolved
@@ -1,11 +1,6 @@
 // RUN: buddy-opt %s \
-<<<<<<< HEAD
-// RUN:     -matmul-transpose-b-vectorization="vf=8 scalable=false"\
+// RUN:     -matmul-transpose-b-vectorization="vf=8 scalable=false" \
 // RUN:     -convert-linalg-to-loops -lower-affine -convert-scf-to-cf -convert-cf-to-llvm \
-=======
-// RUN:     -matmul-transpose-b-vectorization="vf=8 scalable=false" \
-// RUN:     -convert-linalg-to-loops -lower-affine -convert-scf-to-cf \
->>>>>>> dc45fbad
 // RUN:     -convert-vector-to-llvm -finalize-memref-to-llvm -convert-arith-to-llvm \
 // RUN:     -convert-func-to-llvm -reconcile-unrealized-casts \
 // RUN: | mlir-runner -e main -entry-point-result=void \
