_add_test_executable(buddy-container-test
  ContainerTest.cpp
)

if(BUDDY_ENABLE_OPENCV)
  find_package(OpenCV REQUIRED CONFIG)
  include_directories(${OpenCV_INCLUDE_DIRS})
endif()

set(DIP_LIBS ${JPEG_LIBRARY} ${PNG_LIBRARY})

_add_test_executable(buddy-image-container-test
  ImageContainerTest.cpp
  LINK_LIBS
    ${OpenCV_LIBS}
    ${DIP_LIBS}
)
<<<<<<< HEAD

=======
>>>>>>> 326f8356

_add_test_executable(buddy-audio-container-test
  AudioContainerTest.cpp
)

_add_test_executable(buddy-text-container-test
  TextContainerTest.cpp
)<|MERGE_RESOLUTION|>--- conflicted
+++ resolved
@@ -15,10 +15,6 @@
     ${OpenCV_LIBS}
     ${DIP_LIBS}
 )
-<<<<<<< HEAD
-
-=======
->>>>>>> 326f8356
 
 _add_test_executable(buddy-audio-container-test
   AudioContainerTest.cpp
