//====- LowerDAPPass.cpp - DAP Dialect Lowering Pass  ---------------------===//
//
// Licensed under the Apache License, Version 2.0 (the "License");
// you may not use this file except in compliance with the License.
// You may obtain a copy of the License at
//
//     http://www.apache.org/licenses/LICENSE-2.0
//
// Unless required by applicable law or agreed to in writing, software
// distributed under the License is distributed on an "AS IS" BASIS,
// WITHOUT WARRANTIES OR CONDITIONS OF ANY KIND, either express or implied.
// See the License for the specific language governing permissions and
// limitations under the License.
//
//===----------------------------------------------------------------------===//
//
// This file defines DAP dialect lowering pass.
//
//===----------------------------------------------------------------------===//

#include "mlir/Dialect/Affine/IR/AffineOps.h"
#include "mlir/Dialect/Bufferization/Transforms/Bufferize.h"
#include "mlir/Dialect/Func/IR/FuncOps.h"
#include "mlir/Dialect/Linalg/Transforms/Transforms.h"
#include "mlir/Dialect/MemRef/IR/MemRef.h"
#include "mlir/Dialect/Vector/IR/VectorOps.h"
#include "mlir/Pass/Pass.h"

#include "DAP/DAPDialect.h"
#include "DAP/DAPOps.h"

using namespace mlir;
using namespace buddy;
using namespace vector;
using namespace mlir::arith;
using namespace mlir::linalg;

//===----------------------------------------------------------------------===//
// Rewrite Pattern
//===----------------------------------------------------------------------===//

namespace {

class DAPFirLowering : public OpRewritePattern<dap::FirOp> {
public:
  using OpRewritePattern<dap::FirOp>::OpRewritePattern;

  explicit DAPFirLowering(MLIRContext *context) : OpRewritePattern(context) {}

  LogicalResult matchAndRewrite(dap::FirOp op,
                                PatternRewriter &rewriter) const override {
    auto loc = op->getLoc();
    // auto ctx = op->getContext();
    Value input = op->getOperand(0);
    Value kernel = op->getOperand(1);
    Value output = op->getOperand(2);

    rewriter.create<linalg::Conv1DOp>(loc, ValueRange{input, kernel},
                                      ValueRange{output});

    rewriter.eraseOp(op);
    return success();
  }
};

<<<<<<< HEAD
class DAPIirLowering : public OpRewritePattern<dap::IirOp> {
public:
  using OpRewritePattern<dap::IirOp>::OpRewritePattern;

  explicit DAPIirLowering(MLIRContext *context, int64_t strideParam)
=======
class DAPBiquadLowering : public OpRewritePattern<dap::BiquadOp> {
public:
  using OpRewritePattern<dap::BiquadOp>::OpRewritePattern;

  explicit DAPBiquadLowering(MLIRContext *context, int64_t strideParam)
>>>>>>> 39132e8d
      : OpRewritePattern(context) {
    stride = strideParam;
  }

<<<<<<< HEAD
  LogicalResult matchAndRewrite(dap::IirOp op,
=======
  LogicalResult matchAndRewrite(dap::BiquadOp op,
>>>>>>> 39132e8d
                                PatternRewriter &rewriter) const override {
    auto loc = op->getLoc();
    auto ctx = op->getContext();

    Value input = op->getOperand(0);
    Value kernel = op->getOperand(1);
    Value output = op->getOperand(2);

    Value c0 = rewriter.create<ConstantIndexOp>(loc, 0);
    Value c1 = rewriter.create<ConstantIndexOp>(loc, 1);
    Value c2 = rewriter.create<ConstantIndexOp>(loc, 2);
    Value c3 = rewriter.create<ConstantIndexOp>(loc, 3);
    Value c4 = rewriter.create<ConstantIndexOp>(loc, 4);
    Value c5 = rewriter.create<ConstantIndexOp>(loc, 5);

<<<<<<< HEAD
    Value N = rewriter.create<memref::DimOp>(loc, input, c0);
    Value filterSize = rewriter.create<memref::DimOp>(loc, kernel, c0);
=======
    Value b0 = rewriter.create<memref::LoadOp>(loc, kernel, ValueRange{c0});
    Value b1 = rewriter.create<memref::LoadOp>(loc, kernel, ValueRange{c1});
    Value b2 = rewriter.create<memref::LoadOp>(loc, kernel, ValueRange{c2});
    Value a0 = rewriter.create<memref::LoadOp>(loc, kernel, ValueRange{c3});
    Value a1 = rewriter.create<memref::LoadOp>(loc, kernel, ValueRange{c4});
    Value a2 = rewriter.create<memref::LoadOp>(loc, kernel, ValueRange{c5});

    Value N = rewriter.create<memref::DimOp>(loc, input, c0);

>>>>>>> 39132e8d
    Value strideVal = rewriter.create<ConstantIndexOp>(loc, stride);

    FloatType f32 = FloatType::getF32(ctx);

<<<<<<< HEAD
    VectorType vectorTy32 = VectorType::get({stride}, f32);

    Value zr = rewriter.create<ConstantFloatOp>(loc, APFloat(float(0)), f32);

    // loop over every row in SOS matrix
    rewriter.create<scf::ForOp>(
        loc, c0, filterSize, c1, ValueRange{llvm::None},
        [&](OpBuilder &builder, Location loc, ValueRange ivs,
            ValueRange iargs) {
          Value b0 = builder.create<memref::LoadOp>(loc, kernel,
                                                    ValueRange{ivs[0], c0});
          Value b1 = builder.create<memref::LoadOp>(loc, kernel,
                                                    ValueRange{ivs[0], c1});
          Value b2 = builder.create<memref::LoadOp>(loc, kernel,
                                                    ValueRange{ivs[0], c2});
          Value a0 = builder.create<memref::LoadOp>(loc, kernel,
                                                    ValueRange{ivs[0], c3});
          Value a1 = builder.create<memref::LoadOp>(loc, kernel,
                                                    ValueRange{ivs[0], c4});
          Value a2 = builder.create<memref::LoadOp>(loc, kernel,
                                                    ValueRange{ivs[0], c5});

          Value z1 =
              builder.create<ConstantFloatOp>(loc, APFloat(float(0)), f32);
          Value z2 =
              builder.create<ConstantFloatOp>(loc, APFloat(float(0)), f32);

          Value x0 = builder.create<memref::LoadOp>(loc, input, ValueRange{c0});
          Value temp = builder.create<MulFOp>(loc, b0, x0);
          builder.create<memref::StoreOp>(loc, temp, output, ValueRange{c0});

          Value x1 = builder.create<memref::LoadOp>(loc, input, ValueRange{c1});
          Value temp0 = builder.create<MulFOp>(loc, b0, x1);
          Value temp1 = builder.create<MulFOp>(loc, b1, x0);
          Value temp2 = builder.create<AddFOp>(loc, temp0, temp1);
          builder.create<memref::StoreOp>(loc, temp2, output, ValueRange{c1});

          Value Vecb0 = builder.create<BroadcastOp>(loc, vectorTy32, b0);
          Value Vecb1 = builder.create<BroadcastOp>(loc, vectorTy32, b1);
          Value Vecb2 = builder.create<BroadcastOp>(loc, vectorTy32, b2);

          // A biquad filter expression:
          // y[n] = b0*x[n] + b1*x[n-1] + b2*x[n-2] + a1*y[n-1] + a2*y[n-2];
          // FIR part
          builder.create<scf::ForOp>(
              loc, c2, N, strideVal, ValueRange{llvm::None},
              [&](OpBuilder &builder, Location loc, Value iv,
                  ValueRange itrargs) {
                Value idx0 = iv;
                Value idx1 = builder.create<SubIOp>(loc, idx0, c1);
                Value idx2 = builder.create<SubIOp>(loc, idx0, c2);

                Value inputVec0 = builder.create<LoadOp>(loc, vectorTy32, input,
                                                         ValueRange{idx0});
                Value inputVec1 = builder.create<LoadOp>(loc, vectorTy32, input,
                                                         ValueRange{idx1});
                Value inputVec2 = builder.create<LoadOp>(loc, vectorTy32, input,
                                                         ValueRange{idx2});

                Value outputVec =
                    rewriter.create<BroadcastOp>(loc, vectorTy32, zr);
                Value resVec0 =
                    builder.create<FMAOp>(loc, inputVec0, Vecb0, outputVec);
                Value resVec1 =
                    builder.create<FMAOp>(loc, inputVec1, Vecb1, resVec0);
                Value resVec2 =
                    builder.create<FMAOp>(loc, inputVec2, Vecb2, resVec1);
                builder.create<StoreOp>(loc, resVec2, output, ValueRange{idx0});

                builder.create<scf::YieldOp>(loc, llvm::None);
              });

          // IIR part
          builder.create<scf::ForOp>(
              loc, c0, N, c1, ValueRange{z1, z2},
              [&](OpBuilder &builder, Location loc, Value iv,
                  ValueRange itrargs) {
                Value x =
                    builder.create<memref::LoadOp>(loc, output, ValueRange{iv});
                Value t1 = builder.create<MulFOp>(loc, a1, itrargs[1]);
                Value t2 = builder.create<MulFOp>(loc, a2, itrargs[0]);
                Value y = builder.create<AddFOp>(loc, t1, t2);
                Value opt = builder.create<SubFOp>(loc, x, y);

                builder.create<memref::StoreOp>(loc, opt, output,
                                                ValueRange{iv});
                builder.create<scf::YieldOp>(
                    loc, std::vector<Value>{itrargs[1], opt});
              });
          builder.create<memref::CopyOp>(loc, output, input);
          builder.create<scf::YieldOp>(loc, llvm::None);
        });

=======
    Value z1 = rewriter.create<ConstantFloatOp>(loc, APFloat(float(0)), f32);
    Value z2 = rewriter.create<ConstantFloatOp>(loc, APFloat(float(0)), f32);

    VectorType vectorTy32 = VectorType::get({stride}, f32);

    Value x0 = rewriter.create<memref::LoadOp>(loc, input, ValueRange{c0});
    Value x = rewriter.create<MulFOp>(loc, b0, x0);
    rewriter.create<memref::StoreOp>(loc, x, output, ValueRange{c0});

    Value x1 = rewriter.create<memref::LoadOp>(loc, input, ValueRange{c1});
    Value x2 = rewriter.create<MulFOp>(loc, b0, x1);
    Value x3 = rewriter.create<MulFOp>(loc, b1, x0);
    Value x4 = rewriter.create<AddFOp>(loc, x2, x3);
    rewriter.create<memref::StoreOp>(loc, x4, output, ValueRange{c1});

    Value Vecb0 = rewriter.create<BroadcastOp>(loc, vectorTy32, b0);
    Value Vecb1 = rewriter.create<BroadcastOp>(loc, vectorTy32, b1);
    Value Vecb2 = rewriter.create<BroadcastOp>(loc, vectorTy32, b2);

    // A biquad filter expression:
    // y[n] = b0*x[n] + b1*x[n-1] + b2*x[n-2] + a1*y[n-1] + a2*y[n-2];
    // FIR part
    rewriter.create<scf::ForOp>(
        loc, c2, N, strideVal, ValueRange{llvm::None},
        [&](OpBuilder &builder, Location loc, Value ivs, ValueRange iargs) {
          Value idx0 = ivs;
          Value idx1 = builder.create<SubIOp>(loc, idx0, c1);
          Value idx2 = builder.create<SubIOp>(loc, idx0, c2);

          Value inputVec0 =
              builder.create<LoadOp>(loc, vectorTy32, input, ValueRange{idx0});
          Value inputVec1 =
              builder.create<LoadOp>(loc, vectorTy32, input, ValueRange{idx1});
          Value inputVec2 =
              builder.create<LoadOp>(loc, vectorTy32, input, ValueRange{idx2});

          Value outputVec =
              builder.create<LoadOp>(loc, vectorTy32, output, ValueRange{idx0});
          Value resVec0 =
              builder.create<FMAOp>(loc, inputVec0, Vecb0, outputVec);
          Value resVec1 = builder.create<FMAOp>(loc, inputVec1, Vecb1, resVec0);
          Value resVec2 = builder.create<FMAOp>(loc, inputVec2, Vecb2, resVec1);
          builder.create<StoreOp>(loc, resVec2, output, ValueRange{idx0});
          builder.create<scf::YieldOp>(loc, llvm::None);
        });

    // IIR part
    rewriter.create<scf::ForOp>(
        loc, c0, N, c1, ValueRange{z1, z2},
        [&](OpBuilder &builder, Location loc, Value ivs, ValueRange iargs) {
          Value x =
              builder.create<memref::LoadOp>(loc, output, ValueRange(ivs));
          Value t1 = builder.create<MulFOp>(loc, a1, iargs[1]);
          Value t2 = builder.create<MulFOp>(loc, a2, iargs[0]);
          Value y = builder.create<AddFOp>(loc, t1, t2);
          Value opt = builder.create<SubFOp>(loc, x, y);

          builder.create<memref::StoreOp>(loc, opt, output, ValueRange{ivs});

          builder.create<scf::YieldOp>(loc, std::vector<Value>{iargs[1], opt});
        });

>>>>>>> 39132e8d
    rewriter.eraseOp(op);
    return success();
  }

private:
  int64_t stride;
};
<<<<<<< HEAD
=======

>>>>>>> 39132e8d
} // end anonymous namespace

void populateLowerDAPConversionPatterns(RewritePatternSet &patterns,
                                        int64_t stride) {
  patterns.add<DAPFirLowering>(patterns.getContext());
<<<<<<< HEAD
  patterns.add<DAPIirLowering>(patterns.getContext(), stride);
=======
  patterns.add<DAPBiquadLowering>(patterns.getContext(), stride);
>>>>>>> 39132e8d
}

//===----------------------------------------------------------------------===//
// LowerDAPPass
//===----------------------------------------------------------------------===//

namespace {
class LowerDAPPass : public PassWrapper<LowerDAPPass, OperationPass<ModuleOp>> {
public:
  MLIR_DEFINE_EXPLICIT_INTERNAL_INLINE_TYPE_ID(LowerDAPPass)
  LowerDAPPass() = default;
  LowerDAPPass(const LowerDAPPass &) {}
  explicit LowerDAPPass(int64_t strideParam) { stride = strideParam; }

  StringRef getArgument() const final { return "lower-dap"; }
  StringRef getDescription() const final { return "Lower DAP Dialect."; }

  void runOnOperation() override;

  void getDependentDialects(DialectRegistry &registry) const override {
    registry.insert<buddy::dap::DAPDialect, func::FuncDialect,
                    memref::MemRefDialect, scf::SCFDialect, VectorDialect,
                    AffineDialect, arith::ArithDialect>();
  }
<<<<<<< HEAD
=======

>>>>>>> 39132e8d
  Option<int64_t> stride{*this, "DAP-vector-splitting",
                         llvm::cl::desc("Vector splitting size."),
                         llvm::cl::init(32)};
};
} // end anonymous namespace.

void LowerDAPPass::runOnOperation() {
  MLIRContext *context = &getContext();
  ModuleOp module = getOperation();

  ConversionTarget target(*context);
  target.addLegalDialect<AffineDialect, scf::SCFDialect, func::FuncDialect,
                         memref::MemRefDialect, VectorDialect,
                         arith::ArithDialect, linalg::LinalgDialect>();
  target.addLegalOp<ModuleOp, func::FuncOp, func::ReturnOp>();

  RewritePatternSet patterns(context);
  populateLowerDAPConversionPatterns(patterns, stride);

  if (failed(applyPartialConversion(module, target, std::move(patterns))))
    signalPassFailure();
}

namespace mlir {
namespace buddy {
void registerLowerDAPPass() { PassRegistration<LowerDAPPass>(); }
} // namespace buddy
} // namespace mlir<|MERGE_RESOLUTION|>--- conflicted
+++ resolved
@@ -63,28 +63,16 @@
   }
 };
 
-<<<<<<< HEAD
-class DAPIirLowering : public OpRewritePattern<dap::IirOp> {
-public:
-  using OpRewritePattern<dap::IirOp>::OpRewritePattern;
-
-  explicit DAPIirLowering(MLIRContext *context, int64_t strideParam)
-=======
 class DAPBiquadLowering : public OpRewritePattern<dap::BiquadOp> {
 public:
   using OpRewritePattern<dap::BiquadOp>::OpRewritePattern;
 
   explicit DAPBiquadLowering(MLIRContext *context, int64_t strideParam)
->>>>>>> 39132e8d
       : OpRewritePattern(context) {
     stride = strideParam;
   }
 
-<<<<<<< HEAD
-  LogicalResult matchAndRewrite(dap::IirOp op,
-=======
   LogicalResult matchAndRewrite(dap::BiquadOp op,
->>>>>>> 39132e8d
                                 PatternRewriter &rewriter) const override {
     auto loc = op->getLoc();
     auto ctx = op->getContext();
@@ -100,10 +88,6 @@
     Value c4 = rewriter.create<ConstantIndexOp>(loc, 4);
     Value c5 = rewriter.create<ConstantIndexOp>(loc, 5);
 
-<<<<<<< HEAD
-    Value N = rewriter.create<memref::DimOp>(loc, input, c0);
-    Value filterSize = rewriter.create<memref::DimOp>(loc, kernel, c0);
-=======
     Value b0 = rewriter.create<memref::LoadOp>(loc, kernel, ValueRange{c0});
     Value b1 = rewriter.create<memref::LoadOp>(loc, kernel, ValueRange{c1});
     Value b2 = rewriter.create<memref::LoadOp>(loc, kernel, ValueRange{c2});
@@ -113,12 +97,111 @@
 
     Value N = rewriter.create<memref::DimOp>(loc, input, c0);
 
->>>>>>> 39132e8d
     Value strideVal = rewriter.create<ConstantIndexOp>(loc, stride);
 
     FloatType f32 = FloatType::getF32(ctx);
 
-<<<<<<< HEAD
+    Value z1 = rewriter.create<ConstantFloatOp>(loc, APFloat(float(0)), f32);
+    Value z2 = rewriter.create<ConstantFloatOp>(loc, APFloat(float(0)), f32);
+
+    VectorType vectorTy32 = VectorType::get({stride}, f32);
+
+    Value x0 = rewriter.create<memref::LoadOp>(loc, input, ValueRange{c0});
+    Value x = rewriter.create<MulFOp>(loc, b0, x0);
+    rewriter.create<memref::StoreOp>(loc, x, output, ValueRange{c0});
+
+    Value x1 = rewriter.create<memref::LoadOp>(loc, input, ValueRange{c1});
+    Value x2 = rewriter.create<MulFOp>(loc, b0, x1);
+    Value x3 = rewriter.create<MulFOp>(loc, b1, x0);
+    Value x4 = rewriter.create<AddFOp>(loc, x2, x3);
+    rewriter.create<memref::StoreOp>(loc, x4, output, ValueRange{c1});
+
+    Value Vecb0 = rewriter.create<BroadcastOp>(loc, vectorTy32, b0);
+    Value Vecb1 = rewriter.create<BroadcastOp>(loc, vectorTy32, b1);
+    Value Vecb2 = rewriter.create<BroadcastOp>(loc, vectorTy32, b2);
+
+    // A biquad filter expression:
+    // y[n] = b0*x[n] + b1*x[n-1] + b2*x[n-2] + a1*y[n-1] + a2*y[n-2];
+    // FIR part
+    rewriter.create<scf::ForOp>(
+        loc, c2, N, strideVal, ValueRange{llvm::None},
+        [&](OpBuilder &builder, Location loc, Value ivs, ValueRange iargs) {
+          Value idx0 = ivs;
+          Value idx1 = builder.create<SubIOp>(loc, idx0, c1);
+          Value idx2 = builder.create<SubIOp>(loc, idx0, c2);
+
+          Value inputVec0 =
+              builder.create<LoadOp>(loc, vectorTy32, input, ValueRange{idx0});
+          Value inputVec1 =
+              builder.create<LoadOp>(loc, vectorTy32, input, ValueRange{idx1});
+          Value inputVec2 =
+              builder.create<LoadOp>(loc, vectorTy32, input, ValueRange{idx2});
+
+          Value outputVec =
+              builder.create<LoadOp>(loc, vectorTy32, output, ValueRange{idx0});
+          Value resVec0 =
+              builder.create<FMAOp>(loc, inputVec0, Vecb0, outputVec);
+          Value resVec1 = builder.create<FMAOp>(loc, inputVec1, Vecb1, resVec0);
+          Value resVec2 = builder.create<FMAOp>(loc, inputVec2, Vecb2, resVec1);
+          builder.create<StoreOp>(loc, resVec2, output, ValueRange{idx0});
+          builder.create<scf::YieldOp>(loc, llvm::None);
+        });
+
+    // IIR part
+    rewriter.create<scf::ForOp>(
+        loc, c0, N, c1, ValueRange{z1, z2},
+        [&](OpBuilder &builder, Location loc, Value ivs, ValueRange iargs) {
+          Value x =
+              builder.create<memref::LoadOp>(loc, output, ValueRange(ivs));
+          Value t1 = builder.create<MulFOp>(loc, a1, iargs[1]);
+          Value t2 = builder.create<MulFOp>(loc, a2, iargs[0]);
+          Value y = builder.create<AddFOp>(loc, t1, t2);
+          Value opt = builder.create<SubFOp>(loc, x, y);
+
+          builder.create<memref::StoreOp>(loc, opt, output, ValueRange{ivs});
+
+          builder.create<scf::YieldOp>(loc, std::vector<Value>{iargs[1], opt});
+        });
+
+    rewriter.eraseOp(op);
+    return success();
+  }
+
+private:
+  int64_t stride;
+};
+
+class DAPIirLowering : public OpRewritePattern<dap::IirOp> {
+public:
+  using OpRewritePattern<dap::IirOp>::OpRewritePattern;
+
+  explicit DAPIirLowering(MLIRContext *context, int64_t strideParam)
+      : OpRewritePattern(context) {
+    stride = strideParam;
+  }
+
+  LogicalResult matchAndRewrite(dap::IirOp op,
+                                PatternRewriter &rewriter) const override {
+    auto loc = op->getLoc();
+    auto ctx = op->getContext();
+
+    Value input = op->getOperand(0);
+    Value kernel = op->getOperand(1);
+    Value output = op->getOperand(2);
+
+    Value c0 = rewriter.create<ConstantIndexOp>(loc, 0);
+    Value c1 = rewriter.create<ConstantIndexOp>(loc, 1);
+    Value c2 = rewriter.create<ConstantIndexOp>(loc, 2);
+    Value c3 = rewriter.create<ConstantIndexOp>(loc, 3);
+    Value c4 = rewriter.create<ConstantIndexOp>(loc, 4);
+    Value c5 = rewriter.create<ConstantIndexOp>(loc, 5);
+
+    Value N = rewriter.create<memref::DimOp>(loc, input, c0);
+    Value filterSize = rewriter.create<memref::DimOp>(loc, kernel, c0);
+    Value strideVal = rewriter.create<ConstantIndexOp>(loc, stride);
+
+    FloatType f32 = FloatType::getF32(ctx);
+
     VectorType vectorTy32 = VectorType::get({stride}, f32);
 
     Value zr = rewriter.create<ConstantFloatOp>(loc, APFloat(float(0)), f32);
@@ -212,70 +295,6 @@
           builder.create<scf::YieldOp>(loc, llvm::None);
         });
 
-=======
-    Value z1 = rewriter.create<ConstantFloatOp>(loc, APFloat(float(0)), f32);
-    Value z2 = rewriter.create<ConstantFloatOp>(loc, APFloat(float(0)), f32);
-
-    VectorType vectorTy32 = VectorType::get({stride}, f32);
-
-    Value x0 = rewriter.create<memref::LoadOp>(loc, input, ValueRange{c0});
-    Value x = rewriter.create<MulFOp>(loc, b0, x0);
-    rewriter.create<memref::StoreOp>(loc, x, output, ValueRange{c0});
-
-    Value x1 = rewriter.create<memref::LoadOp>(loc, input, ValueRange{c1});
-    Value x2 = rewriter.create<MulFOp>(loc, b0, x1);
-    Value x3 = rewriter.create<MulFOp>(loc, b1, x0);
-    Value x4 = rewriter.create<AddFOp>(loc, x2, x3);
-    rewriter.create<memref::StoreOp>(loc, x4, output, ValueRange{c1});
-
-    Value Vecb0 = rewriter.create<BroadcastOp>(loc, vectorTy32, b0);
-    Value Vecb1 = rewriter.create<BroadcastOp>(loc, vectorTy32, b1);
-    Value Vecb2 = rewriter.create<BroadcastOp>(loc, vectorTy32, b2);
-
-    // A biquad filter expression:
-    // y[n] = b0*x[n] + b1*x[n-1] + b2*x[n-2] + a1*y[n-1] + a2*y[n-2];
-    // FIR part
-    rewriter.create<scf::ForOp>(
-        loc, c2, N, strideVal, ValueRange{llvm::None},
-        [&](OpBuilder &builder, Location loc, Value ivs, ValueRange iargs) {
-          Value idx0 = ivs;
-          Value idx1 = builder.create<SubIOp>(loc, idx0, c1);
-          Value idx2 = builder.create<SubIOp>(loc, idx0, c2);
-
-          Value inputVec0 =
-              builder.create<LoadOp>(loc, vectorTy32, input, ValueRange{idx0});
-          Value inputVec1 =
-              builder.create<LoadOp>(loc, vectorTy32, input, ValueRange{idx1});
-          Value inputVec2 =
-              builder.create<LoadOp>(loc, vectorTy32, input, ValueRange{idx2});
-
-          Value outputVec =
-              builder.create<LoadOp>(loc, vectorTy32, output, ValueRange{idx0});
-          Value resVec0 =
-              builder.create<FMAOp>(loc, inputVec0, Vecb0, outputVec);
-          Value resVec1 = builder.create<FMAOp>(loc, inputVec1, Vecb1, resVec0);
-          Value resVec2 = builder.create<FMAOp>(loc, inputVec2, Vecb2, resVec1);
-          builder.create<StoreOp>(loc, resVec2, output, ValueRange{idx0});
-          builder.create<scf::YieldOp>(loc, llvm::None);
-        });
-
-    // IIR part
-    rewriter.create<scf::ForOp>(
-        loc, c0, N, c1, ValueRange{z1, z2},
-        [&](OpBuilder &builder, Location loc, Value ivs, ValueRange iargs) {
-          Value x =
-              builder.create<memref::LoadOp>(loc, output, ValueRange(ivs));
-          Value t1 = builder.create<MulFOp>(loc, a1, iargs[1]);
-          Value t2 = builder.create<MulFOp>(loc, a2, iargs[0]);
-          Value y = builder.create<AddFOp>(loc, t1, t2);
-          Value opt = builder.create<SubFOp>(loc, x, y);
-
-          builder.create<memref::StoreOp>(loc, opt, output, ValueRange{ivs});
-
-          builder.create<scf::YieldOp>(loc, std::vector<Value>{iargs[1], opt});
-        });
-
->>>>>>> 39132e8d
     rewriter.eraseOp(op);
     return success();
   }
@@ -283,20 +302,14 @@
 private:
   int64_t stride;
 };
-<<<<<<< HEAD
-=======
-
->>>>>>> 39132e8d
+
 } // end anonymous namespace
 
 void populateLowerDAPConversionPatterns(RewritePatternSet &patterns,
                                         int64_t stride) {
   patterns.add<DAPFirLowering>(patterns.getContext());
-<<<<<<< HEAD
+  patterns.add<DAPBiquadLowering>(patterns.getContext(), stride);
   patterns.add<DAPIirLowering>(patterns.getContext(), stride);
-=======
-  patterns.add<DAPBiquadLowering>(patterns.getContext(), stride);
->>>>>>> 39132e8d
 }
 
 //===----------------------------------------------------------------------===//
@@ -321,10 +334,6 @@
                     memref::MemRefDialect, scf::SCFDialect, VectorDialect,
                     AffineDialect, arith::ArithDialect>();
   }
-<<<<<<< HEAD
-=======
-
->>>>>>> 39132e8d
   Option<int64_t> stride{*this, "DAP-vector-splitting",
                          llvm::cl::desc("Vector splitting size."),
                          llvm::cl::init(32)};
