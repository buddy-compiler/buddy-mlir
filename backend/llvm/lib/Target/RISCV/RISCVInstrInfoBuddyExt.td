--- conflicted
+++ resolved
@@ -179,7 +179,6 @@
     let rd = 0;
 }
 
-<<<<<<< HEAD
 //===----------------------------------------------------------------------===//
 // IME Extension Instructions
 //===----------------------------------------------------------------------===//
@@ -242,9 +241,6 @@
 }
 
 let Predicates = [HasBuddyExt] in 
-=======
-let Predicates = [HasBuddyExt] in
->>>>>>> bdab3926
 def : Pat<(int_riscv_mvin GPR:$rs1, GPR:$rs2), (MVIN GPR:$rs1, GPR:$rs2)>;
 
 let Predicates = [HasBuddyExt] in
@@ -316,8 +312,7 @@
 let Predicates = [HasBuddyExt] in
 def : Pat<(int_riscv_loop_conv_ws_config5 GPR:$rs1, GPR:$rs2), (LOOP_CONV_WS_CONFIG5 GPR:$rs1, GPR:$rs2)>;
 
-<<<<<<< HEAD
-let Predicates = [HasBuddyExt] in 
+let Predicates = [HasBuddyExt] in
 def : Pat<(int_riscv_loop_conv_ws_config6 GPR:$rs1, GPR:$rs2), (LOOP_CONV_WS_CONFIG6 GPR:$rs1, GPR:$rs2)>;
 
 //===----------------------------------------------------------------------===//
@@ -347,8 +342,4 @@
 let Predicates = [HasBuddyExt] in {
   def : Pat<(nxv16f16 (int_riscv_ime_vfmadot nxv16f16:$vd, nxv16f16:$vs1, nxv16f16:$vs2)),
             (IME_VFMADOT VRM4:$vd, VRM4:$vs1, VRM4:$vs2)>;
-}
-=======
-let Predicates = [HasBuddyExt] in
-def : Pat<(int_riscv_loop_conv_ws_config6 GPR:$rs1, GPR:$rs2), (LOOP_CONV_WS_CONFIG6 GPR:$rs1, GPR:$rs2)>;
->>>>>>> bdab3926
+}