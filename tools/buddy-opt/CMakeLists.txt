get_property(dialect_libs GLOBAL PROPERTY MLIR_DIALECT_LIBS)
get_property(conversion_libs GLOBAL PROPERTY MLIR_CONVERSION_LIBS)
get_property(extension_libs GLOBAL PROPERTY MLIR_EXTENSION_LIBS)

add_llvm_tool(buddy-opt
  buddy-opt.cpp
)

target_link_libraries(buddy-opt
  PRIVATE
  ${dialect_libs}
  ${conversion_libs}
  ${extension_libs}
  MLIROptLib
  CBConvVectorization
  BuddyBud
  BuddySche
  LowerBudPass
  BuddyDIP
  LowerDIPPass
  BuddyDAP
  LowerDAPPass
  ExtendDAPPass
  DAPVectorization
  BuddyRVV
  LowerRVVPass
  MatMulOptimization
  BatchMatMulOptimization
  MatMulParallelVectorization
  TransposeOptimization
  ConvOptimization
  DepthwiseConvOptimization
  VectorExp
  LowerVectorExpPass
  BuddyGemmini
  LowerGemminiPass
  LowerLinalgToGemminiPass
  SchedulingOnDevices
  LowerSche
  FuncBufferizeDynamicOffset
<<<<<<< HEAD
  BuddyPipelines
  BuddyGPUPipelines
  BuddyTransformPasses
  BuddyLinalgPasses
=======
  MLIRGPUPasses
  BuddyGPUTransformOPs
  MLIRTestTransforms
  MLIRTestTransformDialect
  MLIRTransforms
  MLIRTransformUtils
  MatMulTransposeBVec
  MLIRGPUPasses
  BuddyGPUTransformOPs
  MLIRTestTransforms
  MLIRTestTransformDialect
  MLIRTransforms
  MLIRTransformUtils
>>>>>>> 2b2a8dfb
  )<|MERGE_RESOLUTION|>--- conflicted
+++ resolved
@@ -38,12 +38,6 @@
   SchedulingOnDevices
   LowerSche
   FuncBufferizeDynamicOffset
-<<<<<<< HEAD
-  BuddyPipelines
-  BuddyGPUPipelines
-  BuddyTransformPasses
-  BuddyLinalgPasses
-=======
   MLIRGPUPasses
   BuddyGPUTransformOPs
   MLIRTestTransforms
@@ -57,5 +51,8 @@
   MLIRTestTransformDialect
   MLIRTransforms
   MLIRTransformUtils
->>>>>>> 2b2a8dfb
+  BuddyPipelines
+  BuddyGPUPipelines
+  BuddyTransformPasses
+  BuddyLinalgPasses
   )