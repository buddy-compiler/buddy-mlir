get_property(dialect_libs GLOBAL PROPERTY MLIR_DIALECT_LIBS)
get_property(conversion_libs GLOBAL PROPERTY MLIR_CONVERSION_LIBS)

add_llvm_tool(buddy-opt
  buddy-opt.cpp
)

target_link_libraries(buddy-opt
  PRIVATE
  ${dialect_libs}
  ${conversion_libs}
  MLIROptLib
  CBConvVectorization
  BuddyBud
  BuddySche
  LowerBudPass
  BuddyDIP
  LowerDIPPass
  BuddyDAP
  LowerDAPPass
  BuddyRVV
  LowerRVVPass
  MatMulOptimization
  BatchMatMulOptimization
  MatMulParallelVectorization
  TransposeOptimization
  ConvOptimization
  VectorExp
  LowerVectorExpPass
  BuddyGemmini
  LowerGemminiPass
  LowerLinalgToGemminiPass
<<<<<<< HEAD
  SchedulingOnDevices
  LowerSche
  )
=======
)
>>>>>>> 3f1ccf5b
<|MERGE_RESOLUTION|>--- conflicted
+++ resolved
@@ -30,10 +30,6 @@
   BuddyGemmini
   LowerGemminiPass
   LowerLinalgToGemminiPass
-<<<<<<< HEAD
   SchedulingOnDevices
   LowerSche
-  )
-=======
-)
->>>>>>> 3f1ccf5b
+  )