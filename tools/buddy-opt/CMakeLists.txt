--- conflicted
+++ resolved
@@ -30,11 +30,7 @@
   BuddyGemmini
   LowerGemminiPass
   LowerLinalgToGemminiPass
-<<<<<<< HEAD
   PolyhedralOptimization
-)
-=======
   SchedulingOnDevices
   LowerSche
-  )
->>>>>>> 09625fb6
+  )