get_property(dialect_libs GLOBAL PROPERTY MLIR_DIALECT_LIBS)
get_property(conversion_libs GLOBAL PROPERTY MLIR_CONVERSION_LIBS)

add_llvm_tool(buddy-opt
  buddy-opt.cpp
)

target_link_libraries(buddy-opt
  PRIVATE
  ${dialect_libs}
  ${conversion_libs}
  MLIROptLib
  CBConvVectorization
  BuddyBud
  LowerBudPass
  BuddyDIP
  LowerDIPPass
  BuddyDAP
  LowerDAPPass
  BuddyRVV
  LowerRVVPass
<<<<<<< HEAD
  MatMulOptimization
  ConvOptimization
=======
  VectorExp
  LowerVectorExpPass
>>>>>>> ff35d752
  )<|MERGE_RESOLUTION|>--- conflicted
+++ resolved
@@ -19,11 +19,8 @@
   LowerDAPPass
   BuddyRVV
   LowerRVVPass
-<<<<<<< HEAD
   MatMulOptimization
   ConvOptimization
-=======
   VectorExp
   LowerVectorExpPass
->>>>>>> ff35d752
   )